# Agent & Developer Feature Rollout Plan

This note captures the proposed approach for turning the high-level ideas in
`FEATURES.md` into working product increments. It focuses on starting small,
validating with real users, and expanding in clear stages so we can resume the
work even if this chat is lost later.

## 1. Start With A Flagship Experience

- **Why this matters:** Delivering one polished journey proves value to agents
  and gives the team confidence before tackling every tool described in the
  vision doc.
- **Recommendation:** Begin with the **Agent "Universal GPS Site Capture &
  Analysis"** flow. It covers mapping, property data, photos, and quick
  insights—enough surface area to validate user needs and system assumptions.

## 2. Discovery & Scoping Checklist

1. Interview several commercial agents and developers to confirm the value
   points (fast GPS capture, instant zoning context, quick reuse ideas).
2. Map the “happy path” for the first release: how someone captures a site,
   adds photos, and views a quick analysis summary.
3. Record regulatory guardrails (Singapore-only projects, compliance
   disclosures) so enforcement is built in from day one.

## 3. Experience Design (Plain Language)

- Sketch lightweight mockups for:
  - GPS logging screen.
  - Photo capture with auto-location tagging.
  - Quick analysis card showing zoning, potential GFA, and an illustrative 3D
    massing.
- Draft the text for compliance disclaimers using the wording already suggested
  in `FEATURES.md`.
- Decide how captured data flows into the Market Intelligence dashboard later so
  work isn’t redone.

## 4. Data & Foundations

- Gather clean datasets: URA zoning tables, recent transactions, basic 3D
  templates.
- Define the exact rules that enforce the Singapore-only scope (postal code
  checks, licensing flags, etc.).
- Pick reliable storage for site records and photos so the prototype feels
  stable.

## 5. Minimum Viable Build

- Implement GPS capture with location lookup and zoning context.
- Generate a quick analysis summary (potential use mix, headline metrics, single
  3D preview).
- Support photo upload with timestamps and map pins.

## 6. Feedback Loop

- Run live walkthroughs with 2–3 agents. *(Plan/notes in `docs/validation/live_walkthrough_plan.md`; outreach template in `docs/validation/agent_outreach_email.md`.)*
- Capture their feedback on usefulness, wording, and speed.
- Refine the summaries, tighten compliance messaging, and iterate on any rough
  spots.

## 7. Broaden Scope Once The Core Is Loved

After the GPS capture journey feels strong and is validated, move to the next
sets of features, reusing the same data foundations:

1. **Market Intelligence Dashboard:** Feed captured sites into broader market
   analytics so agents see everything in one place.
2. **Professional Marketing Pack Generator:** Turn the analysis summary into
   ready-to-share presentations with the smart disclaimers from the feature doc.
3. **Developer Tools:** Reuse the lessons from the agent journey to build the
   developer-specific “Universal GPS Site Acquisition” flow without duplicating
   effort.

## 8. Quality Gates & Documentation

- Continue running `make verify` (format, lint, tests, coding rules) with every
  increment.
- After a slice passes verification, stage the changes and create a focused
  commit so each milestone stays shippable.
- Keep `CODING_RULES.md` in mind for migrations, async endpoints, and Singapore
  compliance changes.
- Follow the workflow in `CONTRIBUTING.md` (testing loops, pre-commit retry
  cycle, reviewer expectations) so each iteration lands cleanly.
- Update contributor docs and user-facing guides alongside the new features.
  - Agent quickstart for marketing packs available in
    `docs/agents/marketing_pack_quickstart.md`.
<<<<<<< HEAD
  - Developer implementation guide for capture and packs published in
    `docs/frontend/agents_site_capture.md`.
=======
>>>>>>> de8bf2df

## 9. Launch Preparation

- Create demos and quick-start guides for agents and developers.
  - Capture-to-pack demo script available in `docs/demos/agents_capture_demo.md`.
- Plan a private beta (for example: a small group of Singapore-based agents)
  before a wider release.

## Completion Signals

- Agents can capture a site, add photos, and receive a useful quick analysis in
  minutes.
- Market dashboards and marketing packs reuse that data with minimal extra work.
- Developer tools share the same foundations and only add their unique needs.
- Tests, docs, and compliance checks stay green throughout the rollout.

## Recent Progress Snapshot

- Implemented scenario-aware quick analysis in the GPS capture backend service,
  accompanied by targeted async unit tests.
- Added the "Agent GPS capture" workspace in the frontend so advisors can input
  coordinates, review scenario cards, and share insights with downstream teams.
- Enriched the quick analysis with nearby development pipeline, transaction and
  rental signals and exposed them in the UI with map/amenity context and
  workflow hand-offs.
- Extended the finance workspace to surface capital stack ratios and drawdown
  schedules end-to-end, covering backend calculations, API mapping, and UI
  visualisations.
- Documented linting/testing workflows and kept `make verify` as the default
  quality gate after each increment.
- Wired the agent capture workspace to property-specific market intelligence
  and unlocked one-click generation of universal, investment, sales, or leasing
  marketing packs with immediate download feedback.
- Extended the feasibility wizard so developers can generate those marketing
  packs directly when a captured property identifier is available.

This plan should make it easy to resume the conversation later and keep the team
aligned on what “start” and “finish” look like for the flagship features.<|MERGE_RESOLUTION|>--- conflicted
+++ resolved
@@ -84,11 +84,6 @@
 - Update contributor docs and user-facing guides alongside the new features.
   - Agent quickstart for marketing packs available in
     `docs/agents/marketing_pack_quickstart.md`.
-<<<<<<< HEAD
-  - Developer implementation guide for capture and packs published in
-    `docs/frontend/agents_site_capture.md`.
-=======
->>>>>>> de8bf2df
 
 ## 9. Launch Preparation
 
