--- conflicted
+++ resolved
@@ -122,13 +122,9 @@
 
     --ob-color-text: var(--ob-neutral-100);
     --ob-color-text-primary: var(--ob-neutral-100);
-<<<<<<< HEAD
-    --ob-color-text-secondary: var(--ob-neutral-400);    /* Lighter for readability on dark */
-=======
     --ob-color-text-primary-rgb: 241 245 249;
     --ob-color-text-secondary: var(--ob-neutral-400);
     --ob-color-text-secondary-rgb: 148 163 184;
->>>>>>> ae9359bd
     --ob-color-text-muted: var(--ob-neutral-600);
     --ob-color-text-muted-rgb: 71 85 105;
     --ob-color-text-subtle: var(--ob-neutral-500);
@@ -136,32 +132,21 @@
     --ob-color-text-strong: var(--ob-neutral-50);
     --ob-color-text-strong-rgb: 248 250 252;
     --ob-color-text-inverse: var(--ob-neutral-900);
-<<<<<<< HEAD
-    --ob-color-text-accent: var(--ob-accent-500);
-=======
     --ob-color-text-inverse-rgb: 15 23 42;
     --ob-color-text-inverse-muted: var(--ob-neutral-600);
     --ob-color-text-inverse-muted-rgb: 71 85 105;
     --ob-color-text-accent: var(--ob-accent-400);
     --ob-color-text-accent-rgb: 251 191 36;
->>>>>>> ae9359bd
 
     /* ===========================================================================
      4. SEMANTIC COLORS - Borders
      =========================================================================== */
 
-<<<<<<< HEAD
-    --ob-color-border-subtle: rgba(148, 163, 184, 0.1);
-    --ob-color-border-faint: rgba(148, 163, 184, 0.05);
-    --ob-color-border-neutral: var(--ob-neutral-700);
-    --ob-color-border-neutral-rgb: 71 85 105;
-=======
     --ob-color-border-subtle: rgba(148, 163, 184, 0.15);
     --ob-color-border-subtle-rgb: 148 163 184;
     --ob-color-border-faint: rgba(148, 163, 184, 0.08);
     --ob-color-border-neutral: rgba(148, 163, 184, 0.3);
     --ob-color-border-neutral-rgb: 148 163 184;
->>>>>>> ae9359bd
     --ob-color-border-strong: var(--ob-neutral-600);
     --ob-color-border-focus: var(--ob-brand-500);
     --ob-color-border-brand: var(--ob-brand-500);
@@ -178,14 +163,6 @@
     --ob-color-brand-primary: var(--ob-brand-500); /* Fixed to Electric Blue */
     --ob-color-brand-primary-emphasis: var(--ob-brand-400); /* Lighter on hover for dark mode */
     --ob-color-brand-primary-glow: var(--ob-brand-glow);
-<<<<<<< HEAD
-    --ob-color-brand-primary-rgb: 59 130 246;
-    --ob-color-brand-primary-strong: var(--ob-brand-600);
-    --ob-color-brand-accent: var(--ob-accent-500);
-    --ob-color-brand-soft: rgba(59, 130, 246, 0.15);
-    --ob-color-brand-muted: rgba(59, 130, 246, 0.1);
-    --ob-color-brand-strong: var(--ob-brand-500);
-=======
     --ob-color-brand-primary-rgb: 37 99 235;
     --ob-color-brand-primary-emphasis-rgb: 59 130 246;
     --ob-color-brand-primary-strong: var(--ob-brand-700);
@@ -194,7 +171,6 @@
     --ob-color-brand-soft-rgb: 37 99 235;
     --ob-color-brand-muted: rgba(59, 130, 246, 0.15);
     --ob-color-brand-strong: var(--ob-brand-600);
->>>>>>> ae9359bd
     --ob-color-action-hover: rgba(255, 255, 255, 0.05);
 
     /* ===========================================================================
@@ -202,14 +178,9 @@
      =========================================================================== */
 
     /* Success */
-<<<<<<< HEAD
-    --ob-color-success-soft: rgba(16, 185, 129, 0.15);
-    --ob-color-success-strong: var(--ob-success-500);
-=======
     --ob-color-success-soft: rgba(34, 197, 94, 0.15);
     --ob-color-success-strong: var(--ob-success-700);
     --ob-color-success-strong-rgb: 21 128 61;
->>>>>>> ae9359bd
     --ob-color-success-muted: var(--ob-success-600);
     --ob-color-success-muted-rgb: 22 163 74;
     --ob-color-status-success-bg: var(--ob-success-bg);
@@ -217,14 +188,9 @@
     --ob-color-status-success-text-rgb: 52 211 153;
 
     /* Warning */
-<<<<<<< HEAD
-    --ob-color-warning-soft: rgba(245, 158, 11, 0.15);
-    --ob-color-warning-strong: var(--ob-warning-500);
-=======
     --ob-color-warning-soft: rgba(234, 179, 8, 0.15);
     --ob-color-warning-strong: var(--ob-warning-700);
     --ob-color-warning-strong-rgb: 180 83 9;
->>>>>>> ae9359bd
     --ob-color-warning-muted: var(--ob-warning-600);
     --ob-color-warning-muted-rgb: 202 138 4;
     --ob-color-status-warning-bg: var(--ob-warning-bg);
@@ -233,13 +199,9 @@
 
     /* Error / Danger / Critical */
     --ob-color-error-soft: rgba(239, 68, 68, 0.15);
-<<<<<<< HEAD
-    --ob-color-error-strong: var(--ob-error-500);
-=======
     --ob-color-error-soft-rgb: 239 68 68;
     --ob-color-error-strong: var(--ob-error-700);
     --ob-color-error-strong-rgb: 185 28 28;
->>>>>>> ae9359bd
     --ob-color-error-muted: var(--ob-error-600);
     --ob-color-error-muted-rgb: 220 38 38;
     --ob-color-danger-strong: var(--ob-error-600);
@@ -250,12 +212,8 @@
 
     /* Info */
     --ob-color-info-soft: rgba(59, 130, 246, 0.15);
-<<<<<<< HEAD
-    --ob-color-info-strong: var(--ob-info-500);
-=======
     --ob-color-info-strong: var(--ob-info-700);
     --ob-color-info-strong-rgb: 29 78 216;
->>>>>>> ae9359bd
     --ob-color-info-muted: rgba(59, 130, 246, 0.25);
     --ob-color-status-info-bg: var(--ob-info-bg);
     --ob-color-status-info-text: var(--ob-info-text);
