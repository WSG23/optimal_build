import type { ReactNode } from 'react'

import type {
  BuildableSummary,
  WizardStatus,
  StoredAssetOptimization,
  FinancialSummary,
} from '../types'
import { MetricsView } from './MetricsView'
import { AssetMixView } from './AssetMixView'
import { AdvisoryView } from './AdvisoryView'
import { SkeletonLoader } from '../../../components/feedback/SkeletonLoader'

interface ResultsPanelProps {
  status: WizardStatus
  result: BuildableSummary | null
  errorMessage: string | null
  capturedAssetMix: StoredAssetOptimization[]
  capturedFinancialSummary: FinancialSummary | null
  numberFormatter: Intl.NumberFormat
  oneDecimalFormatter: Intl.NumberFormat
  t: (key: string, options?: Record<string, unknown>) => string
}

function renderProvenanceBadge(
  provenance: BuildableSummary['rules'][number]['provenance'],
  t: (key: string, options?: Record<string, unknown>) => string,
): ReactNode {
  if (
    provenance.documentId &&
    provenance.pages &&
    provenance.pages.length > 0
  ) {
    return (
      <span className="feasibility-citation__badge">
        {t('wizard.citations.documentWithPages', {
          id: provenance.documentId,
          pages: provenance.pages.join(', '),
        })}
      </span>
    )
  }
  if (provenance.documentId) {
    return (
      <span className="feasibility-citation__badge">
        {t('wizard.citations.document', { id: provenance.documentId })}
      </span>
    )
  }
  if (provenance.seedTag) {
    return (
      <span className="feasibility-citation__badge">
        {t('wizard.citations.seedTag', { tag: provenance.seedTag })}
      </span>
    )
  }
  return null
}

export function ResultsPanel({
  status,
  result,
  errorMessage,
  capturedAssetMix,
  capturedFinancialSummary,
  numberFormatter,
  oneDecimalFormatter,
  t,
}: ResultsPanelProps) {
  return (
    <section
      className="feasibility-results"
      aria-live="polite"
      aria-busy={status === 'loading'}
    >
      {(status === 'idle' || status === 'loading') && (
        <div
          style={{
            position: 'relative',
            height: '100%',
            minHeight: '600px',
            overflow: 'hidden',
            borderRadius: '4px',
          }}
        >
          {/* The Blurred Content (Teaser) */}
          <div
            style={{
              filter: 'blur(var(--ob-blur-xs))',
              opacity: 0.5,
              pointerEvents: 'none',
              display: 'grid',
              gap: '24px',
            }}
          >
            {/* Fake Header */}
            <div
              style={{
                height: '120px',
                background: '#e5e7eb',
                borderRadius: '4px',
              }}
            />

<<<<<<< HEAD
      {status === 'loading' && (
        <div className="feasibility-results__skeleton" role="status">
          <SkeletonLoader variant="card" count={1} />
=======
            {/* Fake Grid */}
            <div
              style={{
                display: 'grid',
                gridTemplateColumns: '1fr 1fr',
                gap: '24px',
              }}
            >
              <div
                style={{
                  height: '200px',
                  background: '#e5e7eb',
                  borderRadius: '4px',
                }}
              />
              <div
                style={{
                  height: '200px',
                  background: '#e5e7eb',
                  borderRadius: '4px',
                }}
              />
            </div>

            <div
              style={{
                height: '300px',
                background: '#e5e7eb',
                borderRadius: '4px',
              }}
            />
          </div>

          {/* The Lock Overlay */}
          <div
            style={{
              position: 'absolute',
              inset: 0,
              display: 'flex',
              flexDirection: 'column',
              alignItems: 'center',
              justifyContent: 'flex-end', // Align to bottom for floating CTA
              paddingBottom: '48px',
              // FIXED: Semi-transparent black with blur
              background: 'rgba(0,0,0,0.4)',
              backdropFilter: 'blur(var(--ob-blur-sm))',
              zIndex: 10,
            }}
          >
            {status === 'loading' ? (
              // Scanning Animation
              <div
                style={{
                  display: 'flex',
                  flexDirection: 'column',
                  alignItems: 'center',
                  marginBottom: 'auto',
                  marginTop: 'auto',
                }}
              >
                <div
                  className="radar-spinner"
                  style={{
                    width: '80px',
                    height: '80px',
                    border: '4px solid #3b82f6',
                    borderTopColor: 'transparent',
                    borderRadius: '50%',
                    animation: 'spin 1s linear infinite',
                  }}
                />
                <style>{`@keyframes spin { 0% { transform: rotate(0deg); } 100% { transform: rotate(360deg); } }`}</style>
                <h3
                  style={{
                    marginTop: '24px',
                    fontSize: '1.25rem',
                    fontWeight: 600,
                    color: 'white',
                  }}
                >
                  Analyzing Site Potential...
                </h3>
                <p style={{ color: 'rgba(255,255,255,0.7)' }}>
                  Querying zoning, GFA caps, and market data.
                </p>
              </div>
            ) : (
              // Idle "Floating CTA" State
              <div
                className="glass-panel"
                style={{
                  background: 'rgba(30, 30, 30, 0.6)', // Glassmorphic dark
                  backdropFilter: 'blur(var(--ob-blur-md))',
                  border: '1px solid rgba(255,255,255,0.1)',
                  padding: '24px 32px',
                  borderRadius: '4px',
                  display: 'flex',
                  alignItems: 'center',
                  gap: '16px',
                  boxShadow: '0 20px 40px rgba(0,0,0,0.4)',
                  transform: 'translateY(0)',
                  animation: 'float 6s ease-in-out infinite',
                }}
              >
                <style>{`
                            @keyframes float {
                                0% { transform: translateY(0px); }
                                50% { transform: translateY(-10px); }
                                100% { transform: translateY(0px); }
                            }
                        `}</style>
                <div
                  style={{
                    background: 'white',
                    borderRadius: '50%',
                    width: '48px',
                    height: '48px',
                    display: 'flex',
                    alignItems: 'center',
                    justifyContent: 'center',
                    flexShrink: 0,
                  }}
                >
                  {/* Small Lock Icon */}
                  <svg
                    width="24"
                    height="24"
                    viewBox="0 0 24 24"
                    fill="none"
                    stroke="black"
                    strokeWidth="2"
                    strokeLinecap="round"
                    strokeLinejoin="round"
                  >
                    <rect x="3" y="11" width="18" height="11" rx="2" ry="2" />
                    <path d="M7 11V7a5 5 0 0 1 10 0v4" />
                  </svg>
                </div>
                <div>
                  <h3
                    style={{
                      fontSize: '1rem',
                      fontWeight: 600,
                      margin: '0 0 4px 0',
                      color: 'white',
                    }}
                  >
                    Unlock Site Intelligence
                  </h3>
                  <p
                    style={{
                      margin: '0',
                      color: 'rgba(255,255,255,0.7)',
                      fontSize: '0.875rem',
                    }}
                  >
                    Enter an address to visualize potential.
                  </p>
                </div>
              </div>
            )}
          </div>
>>>>>>> ae9359bd
        </div>
      )}

      {status === 'error' && (
        <p className="feasibility-results__error" role="alert">
          {errorMessage ?? t('wizard.errors.generic')}
        </p>
      )}

      {(status === 'success' || status === 'partial' || status === 'empty') &&
        result && (
          <div
            className="feasibility-results__content"
            style={{
              display: 'flex',
              flexDirection: 'column',
              gap: 'var(--ob-space-8)',
            }}
          >
            {/* Header / Hero Stats */}
            <header
              className="feasibility-results__header"
              style={{
                marginBottom: 'var(--ob-space-4)',
                animation:
                  'slideUpFade 0.6s cubic-bezier(0.16, 1, 0.3, 1) forwards',
                opacity: 0,
                transform: 'translateY(20px)',
              }}
            >
              <style>
                {`
                        @keyframes slideUpFade {
                            from { opacity: 0; transform: translateY(20px); }
                            to { opacity: 1; transform: translateY(0); }
                        }
                    `}
              </style>
              <div
                style={{
                  display: 'grid',
                  gridTemplateColumns: '1fr auto',
                  gap: 'var(--ob-space-4)',
                  alignItems: 'start',
                }}
              >
                {/* Zone & Title */}
                <div
                  style={{
                    background: 'white',
                    padding: 'var(--ob-space-5)',
                    borderRadius: 'var(--ob-radius-lg)',
                    border: '1px solid var(--ob-color-border-premium)',
                    boxShadow: 'var(--ob-depth-md)',
                  }}
                >
                  <span
                    className="text-eyebrow"
                    style={{ display: 'block', marginBottom: '4px' }}
                  >
                    OPTIMIZED FOR
                  </span>
                  <h2
                    style={{
                      fontSize: '2rem',
                      fontWeight: 700,
                      margin: 0,
                      letterSpacing: '-0.02em',
                      background: 'linear-gradient(45deg, #111827, #374151)',
                      WebkitBackgroundClip: 'text',
                      WebkitTextFillColor: 'transparent',
                    }}
                  >
                    {result.zoneCode ?? t('wizard.results.zoneUnknown')}
                  </h2>
                  <div
                    style={{ marginTop: '8px', display: 'flex', gap: '8px' }}
                  >
                    {result.overlays.map((overlay) => (
                      <span
                        key={overlay}
                        style={{
                          fontSize: '0.7rem',
                          fontWeight: 600,
                          padding: '2px 8px',
                          borderRadius: '4px',
                          background: '#EFF6FF',
                          color: '#2563EB',
                          border: '1px solid #BFDBFE',
                        }}
                      >
                        {overlay}
                      </span>
                    ))}
                  </div>
                </div>

                {/* Summary Metric Card (e.g. Total GFA) */}
                <div
                  style={{
                    background: '#1F2937',
                    color: 'white',
                    padding: 'var(--ob-space-5)',
                    borderRadius: 'var(--ob-radius-lg)',
                    minWidth: '200px',
                    boxShadow:
                      '0 10px 15px -3px rgba(0, 0, 0, 0.1), 0 4px 6px -2px rgba(0, 0, 0, 0.05)',
                  }}
                >
                  <span
                    style={{
                      fontSize: '0.75rem',
                      opacity: 0.8,
                      textTransform: 'uppercase',
                      letterSpacing: '0.05em',
                    }}
                  >
                    Max GFA Potential
                  </span>
                  <div
                    style={{
                      fontSize: '2.25rem',
                      fontWeight: 700,
                      lineHeight: 1.1,
                      marginTop: '4px',
                    }}
                  >
                    {numberFormatter.format(result.metrics.gfaCapM2)}
                    <span
                      style={{
                        fontSize: '1rem',
                        fontWeight: 400,
                        opacity: 0.6,
                        marginLeft: '4px',
                      }}
                    >
                      m²
                    </span>
                  </div>
                </div>
              </div>
            </header>

            {/* Metrics Grid */}
            <MetricsView
              result={result}
              numberFormatter={numberFormatter}
              t={t}
            />

            <AssetMixView
              capturedAssetMix={capturedAssetMix}
              capturedFinancialSummary={capturedFinancialSummary}
              numberFormatter={numberFormatter}
              oneDecimalFormatter={oneDecimalFormatter}
            />

            <AdvisoryView hints={result.advisoryHints ?? []} t={t} />

            {status === 'empty' && (
              <p className="feasibility-results__empty">
                {t('wizard.states.empty')}
              </p>
            )}

            {status === 'partial' && result.zoneCode && (
              <p className="feasibility-results__partial">
                {t('wizard.states.partial')}
              </p>
            )}

            {result.rules.length > 0 && (
              <section
                className="feasibility-citations"
                data-testid="citations"
              >
                <h3>{t('wizard.citations.title')}</h3>
                <ul
                  style={{
                    display: 'flex',
                    flexDirection: 'column',
                    gap: 'var(--ob-space-3)',
                  }}
                >
                  {result.rules.map((rule) => (
                    <li
                      key={rule.id}
                      className="feasibility-citation"
                      style={{
                        padding: 'var(--ob-space-3)',
                        borderLeft: '2px solid var(--ob-color-accent)',
                        background: 'white',
                        borderRadius:
                          '0 var(--ob-radius-md) var(--ob-radius-md) 0',
                      }}
                    >
                      <div
                        className="feasibility-citation__meta"
                        style={{
                          display: 'flex',
                          justifyContent: 'space-between',
                          marginBottom: 'var(--ob-space-1)',
                        }}
                      >
                        <span
                          className="feasibility-citation__authority"
                          style={{ fontWeight: 600, fontSize: '0.75rem' }}
                        >
                          {rule.authority}
                        </span>
                        <span
                          className="feasibility-citation__clause"
                          style={{
                            color: 'var(--ob-color-text-muted)',
                            fontSize: '0.75rem',
                          }}
                        >
                          {rule.provenance.clauseRef ??
                            t('wizard.citations.unknownClause')}
                        </span>
                      </div>
                      <p
                        className="feasibility-citation__parameter"
                        style={{
                          fontFamily: 'monospace',
                          fontSize: '0.8125rem',
                        }}
                      >
                        {`${rule.parameterKey} ${rule.operator} ${rule.value}${
                          rule.unit ? ` ${rule.unit}` : ''
                        }`}
                      </p>
                      {renderProvenanceBadge(rule.provenance, t)}
                    </li>
                  ))}
                </ul>
              </section>
            )}
          </div>
        )}
    </section>
  )
}<|MERGE_RESOLUTION|>--- conflicted
+++ resolved
@@ -9,7 +9,6 @@
 import { MetricsView } from './MetricsView'
 import { AssetMixView } from './AssetMixView'
 import { AdvisoryView } from './AdvisoryView'
-import { SkeletonLoader } from '../../../components/feedback/SkeletonLoader'
 
 interface ResultsPanelProps {
   status: WizardStatus
@@ -102,11 +101,6 @@
               }}
             />
 
-<<<<<<< HEAD
-      {status === 'loading' && (
-        <div className="feasibility-results__skeleton" role="status">
-          <SkeletonLoader variant="card" count={1} />
-=======
             {/* Fake Grid */}
             <div
               style={{
@@ -269,7 +263,6 @@
               </div>
             )}
           </div>
->>>>>>> ae9359bd
         </div>
       )}
 
