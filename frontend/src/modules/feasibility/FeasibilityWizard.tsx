--- conflicted
+++ resolved
@@ -10,12 +10,6 @@
 import { useTranslation } from '../../i18n'
 import { useRouterLocation } from '../../router'
 
-<<<<<<< HEAD
-import { AddressForm, AssumptionsPanel, PackGenerationPanel, ResultsPanel } from './components'
-import { useAssumptions, useFeasibilityCompute, usePackGeneration } from './hooks'
-import type { PendingPayload } from './types'
-import { createDecimalFormatter, createNumberFormatter } from './utils/formatters'
-=======
 import {
   AddressForm,
   AssumptionsPanel,
@@ -62,7 +56,6 @@
   createNumberFormatter,
 } from './utils/formatters'
 import '../../styles/feasibility.css'
->>>>>>> ae9359bd
 
 interface FeasibilityWizardProps {
   generatePackFn?: typeof generateProfessionalPack
@@ -173,9 +166,6 @@
     [i18n.language],
   )
 
-<<<<<<< HEAD
-
-=======
   // State for Flipbook Preview Modal
   const [isPreviewOpen, setIsPreviewOpen] = useState(false)
   const [packGenerating, setPackGenerating] = useState(false)
@@ -187,7 +177,6 @@
     setPackGenerating(false)
     setIsPreviewOpen(true)
   }
->>>>>>> ae9359bd
 
   // Sync assumptions with payload
   useEffect(() => {
