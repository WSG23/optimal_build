--- conflicted
+++ resolved
@@ -1843,92 +1843,6 @@
     background: rgba(22, 163, 74, 0.22);
 }
 
-<<<<<<< HEAD
-.advisory {
-    display: grid;
-    gap: 1.5rem;
-}
-
-.advisory__panel {
-    background: #ffffff;
-    border-radius: 1.25rem;
-    padding: 1.5rem 1.75rem;
-    box-shadow: 0 12px 24px rgba(15, 23, 42, 0.08);
-    display: flex;
-    flex-direction: column;
-    gap: 1rem;
-}
-
-.advisory__table {
-    width: 100%;
-    border-collapse: collapse;
-}
-
-.advisory__table th,
-.advisory__table td {
-    padding: 0.5rem 0.75rem;
-    border-bottom: 1px solid rgba(148, 163, 184, 0.24);
-    text-align: left;
-}
-
-.advisory__notes,
-.advisory__messaging,
-.advisory__feedback-list,
-.advisory__segments ul,
-.advisory__pricing ul {
-    margin: 0;
-    padding-left: 1.1rem;
-    display: flex;
-    flex-direction: column;
-    gap: 0.35rem;
-}
-
-.advisory__form {
-    display: grid;
-    gap: 0.75rem;
-}
-
-.advisory__form textarea,
-.advisory__form select {
-    width: 100%;
-    border-radius: 0.65rem;
-    border: 1px solid rgba(148, 163, 184, 0.45);
-    padding: 0.65rem 0.85rem;
-}
-
-.advisory__form button {
-    width: fit-content;
-    padding: 0.55rem 1.15rem;
-    border-radius: 999px;
-    border: none;
-    background: rgba(37, 99, 235, 0.12);
-    color: #1d4ed8;
-    font-weight: 600;
-}
-
-.advisory__error {
-    background: #fee2e2;
-    color: #991b1b;
-    padding: 0.75rem 1rem;
-    border-radius: 0.9rem;
-    margin-bottom: 1rem;
-}
-
-.advisory__loading,
-.advisory__notice,
-.advisory__empty {
-    background: rgba(148, 163, 184, 0.12);
-    padding: 0.75rem 1rem;
-    border-radius: 0.9rem;
-}
-
-.advisory__feedback-meta {
-    font-size: 0.85rem;
-    color: #64748b;
-}
-
-=======
->>>>>>> de8bf2df
 .feasibility-results {
     background-color: var(--ob-color-surface-inverse);
     color: var(--ob-color-text-inverse);
