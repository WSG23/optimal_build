import { useMemo } from 'react'

export interface DetectedFloorSummary {
  name: string
  unitIds: string[]
}

export interface CadImportSummary {
  importId: string
  fileName: string
  contentType: string | null
  sizeBytes: number
  uploadedAt: string
  parseStatus: ParseJobStatus
  detectedFloors: DetectedFloorSummary[]
  detectedUnits: string[]
  vectorSummary: Record<string, unknown> | null
}

export type ParseJobStatus = 'pending' | 'queued' | 'running' | 'completed' | 'failed'

export interface ParseStatusUpdate {
  importId: string
  status: ParseJobStatus
  requestedAt: string | null
  completedAt: string | null
  jobId: string | null
  detectedFloors: DetectedFloorSummary[]
  detectedUnits: string[]
  metadata: Record<string, unknown> | null
  error?: string | null
}

export interface OverlayDecisionRecord {
  id: number
  decision: string
  decidedBy: string | null
  decidedAt: string
  notes: string | null
}

export interface OverlaySuggestion {
  id: number
  projectId: number
  sourceGeometryId: number
  code: string
  title: string
  rationale: string | null
  severity: string | null
  status: string
  engineVersion: string | null
  enginePayload: Record<string, unknown>
  score: number | null
  geometryChecksum: string
  createdAt: string
  updatedAt: string
  decidedAt: string | null
  decidedBy: string | null
  decisionNotes: string | null
  decision: OverlayDecisionRecord | null
}

export interface AuditEvent {
  id: number
  projectId: number
  eventType: string
  recordedAt: string
  baselineSeconds: number | null
  actualSeconds: number | null
  context: Record<string, unknown>
}

export interface RuleMatch {
  text: string
  score: number
  hints: string[]
}

export interface RuleSummary {
  id: number
  parameterKey: string
  operator: string
  value: string
  unit?: string | null
  authority?: string | null
  topic?: string | null
  reviewStatus?: string | null
  overlays: string[]
  advisoryHints: string[]
  normalized: RuleMatch[]
}

export interface PipelineSuggestion {
  id: string
  title: string
  description: string
  focus: string
  automationScore: number
  reviewHoursSaved: number
  estimatedSavingsPercent: number
  relatedRuleIds: number[]
}

export interface ExportLayerMapConfig {
  source?: Record<string, string>
  overlays?: Record<string, string>
  styles?: Record<string, Record<string, unknown>>
  defaultSourceLayer?: string
  defaultOverlayLayer?: string
}

export interface ExportRequestOptions {
  format: 'dxf' | 'dwg' | 'ifc' | 'pdf'
  includeSource?: boolean
  includeApprovedOverlays?: boolean
  includePendingOverlays?: boolean
  includeRejectedOverlays?: boolean
  layerMap?: ExportLayerMapConfig
  pendingWatermark?: string
}

export interface ExportArtifactResponse {
  blob: Blob
  filename: string | null
  renderer: string | null
  watermark: string | null
}

export interface ProjectRoiMetrics {
  projectId: number
  iterations: number
  totalSuggestions: number
  decidedSuggestions: number
  acceptedSuggestions: number
  acceptanceRate: number
  reviewHoursSaved: number
  automationScore: number
  savingsPercent: number
  paybackWeeks: number
  baselineHours: number
  actualHours: number
}

interface ImportResultResponse {
  import_id: string
  filename: string
  content_type: string | null
  size_bytes: number
  storage_path: string
  vector_storage_path: string | null
  uploaded_at: string
  layer_metadata: unknown[]
  detected_floors: { name: string; unit_ids: string[] }[] | null
  detected_units: string[] | null
  vector_summary: Record<string, unknown> | null
  parse_status: ParseJobStatus
}

interface ParseStatusResponse {
  import_id: string
  status: ParseJobStatus
  requested_at: string | null
  completed_at: string | null
  result?: {
    detected_floors?: { name: string; unit_ids: string[] }[]
    detected_units?: string[]
    metadata?: Record<string, unknown>
    [key: string]: unknown
  } | null
  error?: string | null
  job_id?: string | null
}

interface OverlaySuggestionResponse {
  id: number
  project_id: number
  source_geometry_id: number
  code: string
  title: string
  rationale: string | null
  severity: string | null
  status: string
  engine_version: string | null
  engine_payload: Record<string, unknown>
  score: number | null
  geometry_checksum: string
  created_at: string
  updated_at: string
  decided_at: string | null
  decided_by: string | null
  decision_notes: string | null
  decision: {
    id: number
    decision: string
    decided_by: string | null
    decided_at: string
    notes: string | null
  } | null
}

interface OverlayListingResponse {
  items: OverlaySuggestionResponse[]
  count: number
}

interface OverlayDecisionResponse {
  item: OverlaySuggestionResponse
}

interface OverlayRunResponse {
  status: string
  project_id: number
  job_id?: string | null
  created?: number
  updated?: number
  evaluated?: number
}

interface RulesResponse {
  items: RuleSummary[]
}

interface AuditLogResponse {
  id: number
  project_id: number
  event_type: string
  baseline_seconds: number | null
  actual_seconds: number | null
  context: Record<string, unknown> | null
  recorded_at: string
}

interface AuditResponse {
  items: AuditLogResponse[]
  count: number
}

interface RoiResponse {
  project_id: number
  iterations: number
  total_suggestions: number
  decided_suggestions: number
  accepted_suggestions: number
  acceptance_rate: number
  review_hours_saved: number
  automation_score: number
  savings_percent: number
  payback_weeks: number
  baseline_hours: number
  actual_hours: number
}

const delay = (ms: number) => new Promise((resolve) => setTimeout(resolve, ms))

export class ApiClient {
  private readonly baseUrl: string
  private readonly defaultRole: string | null

  constructor(baseUrl: string = import.meta.env.VITE_API_BASE_URL ?? '/') {
    const candidates = [
      baseUrl,
      import.meta.env?.VITE_API_BASE,
      typeof window !== 'undefined' ? window.location.origin : undefined,
      'http://localhost:9400',
    ] as Array<string | undefined>

    this.baseUrl =
      candidates.find((value) => {
        if (typeof value !== 'string') {
          return false
        }
        const trimmed = value.trim()
        return trimmed.length > 0 && trimmed !== '/'
      }) ?? 'http://localhost:9400'

    const roleCandidates = [
      import.meta.env?.VITE_API_ROLE,
      typeof window !== 'undefined' ? window.localStorage?.getItem('app:api-role') ?? undefined : undefined,
      'admin',
    ] as Array<string | undefined>

    this.defaultRole =
      roleCandidates.find((value) => typeof value === 'string' && value.trim().length > 0) ?? null
  }

  private buildUrl(path: string) {
    if (/^https?:/i.test(path)) {
      return path
    }
    const trimmed = path.startsWith('/') ? path.slice(1) : path
    const root = this.baseUrl || (typeof window !== 'undefined' ? window.location.origin : 'http://localhost:9400')
    try {
      return new URL(trimmed, root.endsWith('/') ? root : `${root}/`).toString()
    } catch (error) {
      if (typeof window !== 'undefined') {
        return new URL(trimmed, `${window.location.origin}/`).toString()
      }
      throw error
    }
  }

  private async request<T>(path: string, init?: RequestInit): Promise<T> {
    const headers = new Headers(init?.headers)
    if (this.defaultRole && !headers.has('X-Role')) {
      headers.set('X-Role', this.defaultRole)
    }

    const requestInit: RequestInit = {
      ...init,
      headers,
    }

    const response = await fetch(this.buildUrl(path), requestInit)
    if (!response.ok) {
      const message = await response.text()
      throw new Error(message || `Request to ${path} failed with ${response.status}`)
    }
    if (response.status === 204) {
      return undefined as T
    }
    return (await response.json()) as T
  }

  private mapImportResult(payload: ImportResultResponse): CadImportSummary {
    return {
      importId: payload.import_id,
      fileName: payload.filename,
      contentType: payload.content_type,
      sizeBytes: payload.size_bytes,
      uploadedAt: payload.uploaded_at,
      parseStatus: payload.parse_status,
      detectedFloors: (payload.detected_floors ?? []).map((floor) => ({
        name: floor.name,
        unitIds: floor.unit_ids ?? [],
      })),
      detectedUnits: payload.detected_units ?? [],
      vectorSummary: payload.vector_summary ?? null,
    }
  }

  private mapParseStatus(payload: ParseStatusResponse): ParseStatusUpdate {
    const result = payload.result ?? {}
    const detectedFloors = (result?.detected_floors ?? []).map((floor) => ({
      name: floor.name,
      unitIds: floor.unit_ids ?? [],
    }))
    const detectedUnits = result?.detected_units ?? []
    const metadata = (result?.metadata as Record<string, unknown> | undefined) ?? null

    return {
      importId: payload.import_id,
      status: payload.status,
      requestedAt: payload.requested_at,
      completedAt: payload.completed_at,
      jobId: payload.job_id ?? null,
      detectedFloors,
      detectedUnits,
      metadata,
      error: payload.error ?? null,
    }
  }

  private mapOverlaySuggestion(payload: OverlaySuggestionResponse): OverlaySuggestion {
    return {
      id: payload.id,
      projectId: payload.project_id,
      sourceGeometryId: payload.source_geometry_id,
      code: payload.code,
      title: payload.title,
      rationale: payload.rationale,
      severity: payload.severity,
      status: payload.status,
      engineVersion: payload.engine_version,
      enginePayload: payload.engine_payload ?? {},
      score: payload.score,
      geometryChecksum: payload.geometry_checksum,
      createdAt: payload.created_at,
      updatedAt: payload.updated_at,
      decidedAt: payload.decided_at,
      decidedBy: payload.decided_by,
      decisionNotes: payload.decision_notes,
      decision: payload.decision
        ? {
            id: payload.decision.id,
            decision: payload.decision.decision,
            decidedBy: payload.decision.decided_by,
            decidedAt: payload.decision.decided_at,
            notes: payload.decision.notes,
          }
        : null,
    }
  }

  async uploadCadDrawing(
    file: File | Blob,
    options: { inferWalls?: boolean } = {},
  ): Promise<CadImportSummary> {
    const formData = new FormData()
    const fileName = 'name' in file ? (file as File).name : 'upload.dxf'
    formData.append('file', file, fileName)
    if (options.inferWalls) {
      formData.append('infer_walls', 'true')
    }

<<<<<<< HEAD
    const payload = await this.request<ImportResultResponse>('api/v1/import', {
=======
    const headers = new Headers()
    headers.set('X-Role', this.defaultRole ?? 'admin')

    const response = await fetch(this.buildUrl('api/v1/import'), {
>>>>>>> 4efde4f2
      method: 'POST',
      body: formData,
      headers,
    })
    return this.mapImportResult(payload)
  }

  async triggerParse(importId: string): Promise<ParseStatusUpdate> {
    const payload = await this.request<ParseStatusResponse>(`api/v1/parse/${importId}`, {
      method: 'POST',
    })
    return this.mapParseStatus(payload)
  }

  async fetchParseStatus(importId: string): Promise<ParseStatusUpdate> {
    const payload = await this.request<ParseStatusResponse>(`api/v1/parse/${importId}`)
    return this.mapParseStatus(payload)
  }

  pollParseStatus(options: {
    importId: string
    onUpdate: (update: ParseStatusUpdate) => void
    intervalMs?: number
    timeoutMs?: number
  }) {
    const { importId, onUpdate, intervalMs = 2000, timeoutMs = 60000 } = options
    let cancelled = false
    const startedAt = Date.now()

    const loop = async () => {
      while (!cancelled) {
        try {
          const update = await this.fetchParseStatus(importId)
          onUpdate(update)
          if (update.status === 'completed' || update.status === 'failed') {
            break
          }
        } catch (error) {
          const message = error instanceof Error ? error.message : 'Unknown error'
          onUpdate({
            importId,
            status: 'failed',
            requestedAt: null,
            completedAt: null,
            jobId: null,
            detectedFloors: [],
            detectedUnits: [],
            metadata: null,
            error: message,
          })
          break
        }

        if (timeoutMs && Date.now() - startedAt >= timeoutMs) {
          onUpdate({
            importId,
            status: 'failed',
            requestedAt: null,
            completedAt: null,
            jobId: null,
            detectedFloors: [],
            detectedUnits: [],
            metadata: null,
            error: 'Polling timed out',
          })
          break
        }

        await delay(intervalMs)
      }
    }

    loop().catch((error: unknown) => {
      const message = error instanceof Error ? error.message : 'Unknown error'
      onUpdate({
        importId,
        status: 'failed',
        requestedAt: null,
        completedAt: null,
        jobId: null,
        detectedFloors: [],
        detectedUnits: [],
        metadata: null,
        error: message,
      })
    })

    return () => {
      cancelled = true
    }
  }

  async listOverlaySuggestions(projectId: number): Promise<OverlaySuggestion[]> {
    const payload = await this.request<OverlayListingResponse>(`api/v1/overlay/${projectId}`)
    return payload.items.map((item) => this.mapOverlaySuggestion(item))
  }

  async runOverlay(projectId: number): Promise<{ status: string; projectId: number; jobId: string | null; created?: number; updated?: number; evaluated?: number }> {
    const payload = await this.request<OverlayRunResponse>(`api/v1/overlay/${projectId}/run`, {
      method: 'POST',
    })
    return {
      status: payload.status,
      projectId: payload.project_id,
      jobId: payload.job_id ?? null,
      created: payload.created,
      updated: payload.updated,
      evaluated: payload.evaluated,
    }
  }

  async decideOverlay(
    projectId: number,
    input: { suggestionId: number; decision: 'approved' | 'rejected'; decidedBy?: string; notes?: string },
  ): Promise<OverlaySuggestion> {
    const payload = await this.request<OverlayDecisionResponse>(`api/v1/overlay/${projectId}/decision`, {
      method: 'POST',
      headers: { 'Content-Type': 'application/json' },
      body: JSON.stringify({
        suggestion_id: input.suggestionId,
        decision: input.decision,
        decided_by: input.decidedBy,
        notes: input.notes,
      }),
    })
    return this.mapOverlaySuggestion(payload.item)
  }

  async listAuditTrail(projectId: number, options: { eventType?: string } = {}): Promise<AuditEvent[]> {
    const searchParams = new URLSearchParams()
    if (options.eventType) {
      searchParams.set('event_type', options.eventType)
    }
    const path = searchParams.size
      ? `api/v1/audit/${projectId}?${searchParams.toString()}`
      : `api/v1/audit/${projectId}`
    const payload = await this.request<AuditResponse>(path)
    return payload.items.map((item) => ({
      id: item.id,
      projectId: item.project_id,
      eventType: item.event_type,
      recordedAt: item.recorded_at,
      baselineSeconds: item.baseline_seconds,
      actualSeconds: item.actual_seconds,
      context: item.context ?? {},
    }))
  }

  async listRules(): Promise<RuleSummary[]> {
    const data = await this.request<RulesResponse>('api/v1/rules')
    return data.items
  }

  async getProjectRoi(projectId: number): Promise<ProjectRoiMetrics> {
    const payload = await this.request<RoiResponse>(`api/v1/roi/${projectId}`)
    return {
      projectId: payload.project_id,
      iterations: payload.iterations,
      totalSuggestions: payload.total_suggestions,
      decidedSuggestions: payload.decided_suggestions,
      acceptedSuggestions: payload.accepted_suggestions,
      acceptanceRate: payload.acceptance_rate,
      reviewHoursSaved: payload.review_hours_saved,
      automationScore: payload.automation_score,
      savingsPercent: payload.savings_percent,
      paybackWeeks: payload.payback_weeks,
      baselineHours: payload.baseline_hours,
      actualHours: payload.actual_hours,
    }
  }

  async exportProject(projectId: number, options: ExportRequestOptions): Promise<ExportArtifactResponse> {
    const body: Record<string, unknown> = {
      format: options.format,
      include_source: options.includeSource ?? true,
      include_approved_overlays: options.includeApprovedOverlays ?? true,
      include_pending_overlays: options.includePendingOverlays ?? false,
      include_rejected_overlays: options.includeRejectedOverlays ?? false,
    }

    if (options.pendingWatermark !== undefined) {
      body.pending_watermark = options.pendingWatermark
    }

    if (options.layerMap) {
      body.layer_map = {
        source: options.layerMap.source ?? {},
        overlays: options.layerMap.overlays ?? {},
        styles: options.layerMap.styles ?? {},
        default_source_layer: options.layerMap.defaultSourceLayer,
        default_overlay_layer: options.layerMap.defaultOverlayLayer,
      }
    }

    const headers = new Headers({ 'Content-Type': 'application/json' })
    if (this.defaultRole) {
      headers.set('X-Role', this.defaultRole)
    }

    const response = await fetch(this.buildUrl(`api/v1/export/${projectId}`), {
      method: 'POST',
      headers,
      body: JSON.stringify(body),
    })

    if (!response.ok) {
      const message = await response.text()
      throw new Error(message || `Export request failed with status ${response.status}`)
    }

    const blob = await response.blob()
    const disposition = response.headers.get('Content-Disposition')
    let filename: string | null = null
    if (disposition) {
      const match = disposition.match(/filename="?([^";]+)"?/i)
      if (match) {
        filename = match[1]
      }
    }

    return {
      blob,
      filename,
      renderer: response.headers.get('X-Export-Renderer'),
      watermark: response.headers.get('X-Export-Watermark'),
    }
  }

  async getDefaultPipelineSuggestions(
    context: { overlays?: string[]; hints?: string[] } = {},
  ): Promise<PipelineSuggestion[]> {
    const rules = await this.listRules()
    const overlays = new Set(context.overlays ?? [])
    const hints = new Set(context.hints ?? [])
    const byTopic = new Map<string, RuleSummary[]>()

    rules.forEach((rule) => {
      if (rule.topic) {
        byTopic.set(rule.topic, [...(byTopic.get(rule.topic) ?? []), rule])
      }
    })

    const suggestions: PipelineSuggestion[] = []

    byTopic.forEach((topicRules, topic) => {
      const related = topicRules.filter((rule) =>
        rule.overlays.some((overlay) => overlays.has(overlay)) ||
        rule.advisoryHints.some((hint) => hints.has(hint)),
      )
      const automationScore = related.length > 0 ? Math.min(0.95, 0.5 + related.length / (topicRules.length * 1.5)) : 0.45
      const savings = Math.round(automationScore * 100 * 0.3)
      const reviewHours = Math.max(2, Math.round(topicRules.length * automationScore))

      suggestions.push({
        id: `pipeline-${topic.toLowerCase().replace(/[^a-z0-9]+/g, '-')}`,
        title: `${topic} fast-track`,
        description:
          related.length > 0
            ? `Prioritise ${related.length} overlays-triggered checks within the ${topic} rules.`
            : `Establish defaults for ${topic} checks before overlays arrive.`,
        focus: topic,
        automationScore,
        reviewHoursSaved: reviewHours,
        estimatedSavingsPercent: savings,
        relatedRuleIds: topicRules.map((rule) => rule.id),
      })
    })

    if (suggestions.length === 0) {
      return [
        {
          id: 'pipeline-default',
          title: 'Core compliance pipeline',
          description: 'Baseline review workflow across zoning, fire safety and environmental health topics.',
          focus: 'baseline',
          automationScore: 0.5,
          reviewHoursSaved: 6,
          estimatedSavingsPercent: 18,
          relatedRuleIds: rules.slice(0, 6).map((rule) => rule.id),
        },
      ]
    }

    return suggestions.sort((a, b) => b.automationScore - a.automationScore)
  }
}

export function useApiClient() {
  return useMemo(() => new ApiClient(), [])
}<|MERGE_RESOLUTION|>--- conflicted
+++ resolved
@@ -402,14 +402,10 @@
       formData.append('infer_walls', 'true')
     }
 
-<<<<<<< HEAD
-    const payload = await this.request<ImportResultResponse>('api/v1/import', {
-=======
     const headers = new Headers()
     headers.set('X-Role', this.defaultRole ?? 'admin')
 
-    const response = await fetch(this.buildUrl('api/v1/import'), {
->>>>>>> 4efde4f2
+    const payload = await this.request<ImportResultResponse>('api/v1/import', {
       method: 'POST',
       body: formData,
       headers,
