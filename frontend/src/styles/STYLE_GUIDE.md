--- conflicted
+++ resolved
@@ -26,11 +26,7 @@
 
 > **See [UI_STANDARDS.md](../UI_STANDARDS.md) for token values and examples**
 
-<<<<<<< HEAD
-1. **Never use inline styles** - All styling must use CSS classes
-=======
 1. **Avoid React `style={{...}}` for design** - Use CSS classes for DOM elements; use MUI `sx` with tokens/theme for MUI components
->>>>>>> ae9359bd
 2. **Never hardcode colors** - Use `var(--ob-color-*)` or `var(--ob-brand-*)` tokens
 3. **Never hardcode spacing** - Use `var(--ob-space-*)` tokens
 4. **Never hardcode fonts** - Use `var(--ob-font-*)` tokens
