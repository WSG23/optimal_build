"""Lightweight subset of the Pydantic API used in the tests."""

from __future__ import annotations

from dataclasses import dataclass
from datetime import date, datetime
import inspect
import json
from typing import (
    Any,
    Callable,
    Dict,
    Iterable,
    List,
    Mapping,
    MutableMapping,
    MutableSequence,
    Optional,
    Sequence,
    Tuple,
    Type,
    TypeVar,
    Union,
    get_args,
    get_origin,
    get_type_hints,
)

T = TypeVar("T")


class _Undefined:
    """Sentinel used to represent unspecified defaults."""


Undefined = _Undefined()


@dataclass
class FieldInfo:
    """Metadata attached to model fields."""

    default: Any = Undefined
    default_factory: Optional[Callable[[], Any]] = None
    description: Optional[str] = None
    extra: Dict[str, Any] | None = None

    def __post_init__(self) -> None:  # pragma: no cover - trivial initialiser
        if self.extra is None:
            self.extra = {}


def Field(
    default: Any = Undefined,
    *,
    default_factory: Optional[Callable[[], Any]] = None,
    description: Optional[str] = None,
<<<<<<< HEAD
    **kwargs: Any,
=======
    **_: Any,
>>>>>>> 21a87893
) -> FieldInfo:
    """Return metadata describing a model field."""

    if default is ...:
        default = Undefined
    return FieldInfo(
        default=default,
        default_factory=default_factory,
        description=description,
        extra=dict(kwargs) if kwargs else {},
    )


class ValidationError(ValueError):
    """Raised when model validation fails."""


def _is_optional(annotation: Any) -> bool:
    origin = get_origin(annotation)
    if origin is Union:
        return type(None) in get_args(annotation)
    return False


def _strip_optional(annotation: Any) -> Any:
    if get_origin(annotation) is Union:
        args = [arg for arg in get_args(annotation) if arg is not type(None)]
        if len(args) == 1:
            return args[0]
    return annotation


def _build_field(type_annotation: Any, field: FieldInfo) -> FieldInfo:
    field = FieldInfo(
        default=field.default,
        default_factory=field.default_factory,
        description=field.description,
        extra=dict(field.extra or {}),
    )
    field.annotation = type_annotation
    field.required = field.default is Undefined and field.default_factory is None and not _is_optional(type_annotation)
    return field


def _convert_primitive(value: Any, expected: Type[Any]) -> Any:
    if value is None:
        return None
    try:
        if expected is bool:
            if isinstance(value, bool):
                return value
            if isinstance(value, str):
                lowered = value.strip().lower()
                if lowered in {"true", "1", "yes", "on"}:
                    return True
                if lowered in {"false", "0", "no", "off"}:
                    return False
            return bool(value)
        if expected in {int, float, str}:
            return expected(value)
        if expected is datetime and isinstance(value, str):
            return datetime.fromisoformat(value)
        if expected is date and isinstance(value, str):
            return date.fromisoformat(value)
    except Exception as exc:  # pragma: no cover - defensive
        raise ValidationError(str(exc)) from exc
    return value


def _convert_value(value: Any, annotation: Any) -> Any:
    if annotation is Any or annotation is inspect._empty:
        return value

    origin = get_origin(annotation)
    if origin is Union:
        if value is None:
            return None
        for arg in get_args(annotation):
            if arg is type(None):
                continue
            try:
                return _convert_value(value, arg)
            except ValidationError:
                continue
        return value

    if origin in {list, List, Sequence, MutableSequence}:  # type: ignore[name-defined]
        item_type = get_args(annotation)[0] if get_args(annotation) else Any
        if value is None:
            return []
        if not isinstance(value, list):
            value = list(value)
        return [_convert_value(item, item_type) for item in value]

    if origin in {dict, Dict, Mapping, MutableMapping}:  # type: ignore[name-defined]
        key_type, value_type = (Any, Any)
        if get_args(annotation):
            args = get_args(annotation)
            if len(args) == 2:
                key_type, value_type = args
        if value is None:
            return {}
        if not isinstance(value, dict):
            raise ValidationError("dictionary required")
        return {
            _convert_value(key, key_type) if key_type is not Any else key:
            _convert_value(item, value_type) if value_type is not Any else item
            for key, item in value.items()
        }

    if inspect.isclass(annotation) and issubclass(annotation, BaseModel):
        if isinstance(value, annotation):
            return value
        if isinstance(value, dict):
            return annotation(**value)
        return annotation.model_validate(value, from_attributes=True)

    if isinstance(annotation, type):
        return _convert_primitive(value, annotation)

    return value


def _apply_field_validators(
    cls: Type["BaseModel"],
    name: str,
    value: Any,
) -> Any:
    for validator in cls.__field_validators__.get(name, []):
        value = validator(cls, value)
    return value


def _apply_model_validators(cls: Type["BaseModel"], instance: "BaseModel") -> "BaseModel":
    for validator in cls.__model_validators__:
        result = validator(cls, instance)
        if isinstance(result, cls):
            instance = result
    return instance


class BaseModelMeta(type):
    """Collect field definitions and validators for :class:`BaseModel`."""

    def __new__(mcls, name, bases, namespace, **kwargs):
        annotations = dict(namespace.get("__annotations__", {}))
        fields: Dict[str, FieldInfo] = {}

        for base in reversed(bases):
            if hasattr(base, "model_fields"):
                for field_name, field_info in getattr(base, "model_fields", {}).items():
                    if field_name.startswith("model_") or field_name.startswith("__"):
                        continue
                    fields[field_name] = field_info

        for field_name, annotation in annotations.items():
            if field_name.startswith("model_") or field_name.startswith("__"):
                continue
            default_value = namespace.get(field_name, Undefined)
            if isinstance(default_value, FieldInfo):
                field_info = default_value
                if field_info.default is not Undefined:
                    namespace[field_name] = field_info.default
                elif field_info.default_factory is not None:
                    namespace[field_name] = field_info.default_factory()
                else:
                    namespace.pop(field_name, None)
            else:
                field_info = FieldInfo(default=default_value)
            fields[field_name] = _build_field(annotation, field_info)

        field_validators: Dict[str, list[Callable[[Type["BaseModel"], Any], Any]]] = {}
        model_validators: list[Callable[[Type["BaseModel"], "BaseModel"], "BaseModel"]] = []

        for attr_name, attr_value in list(namespace.items()):
            func = None
            if isinstance(attr_value, classmethod):
                func = attr_value.__func__
            elif isinstance(attr_value, staticmethod):
                func = attr_value.__func__
            elif inspect.isfunction(attr_value):
                func = attr_value
            if func is None:
                continue
            info = getattr(func, "__pydantic_field_validator__", None)
            if info:
                for target in info["fields"]:
                    field_validators.setdefault(target, []).append(func)
            info = getattr(func, "__pydantic_model_validator__", None)
            if info:
                model_validators.append(func)

        config = namespace.get("Config")
        model_config: Dict[str, Any] = {}
        if config is not None:
            for key in dir(config):
                if key.startswith("_"):
                    continue
                model_config[key] = getattr(config, key)

        namespace["model_fields"] = fields
        namespace["__field_validators__"] = field_validators
        namespace["__model_validators__"] = model_validators
        namespace["model_config"] = model_config

        cls = super().__new__(mcls, name, bases, namespace, **kwargs)

        try:
            resolved = get_type_hints(cls)
        except Exception:
            resolved = {}
        for field_name, annotation in resolved.items():
            field = cls.model_fields.get(field_name)
            if field is not None:
                field.annotation = annotation

        return cls


class BaseModel(metaclass=BaseModelMeta):
    """Small subset of the behaviour of :class:`pydantic.BaseModel`."""

    model_fields: Dict[str, FieldInfo]
    __field_validators__: Dict[str, list[Callable[[Type["BaseModel"], Any], Any]]]
    __model_validators__: list[Callable[[Type["BaseModel"], "BaseModel"], "BaseModel"]]
    model_config: Dict[str, Any]

    def __init__(self, **data: Any) -> None:
        values: Dict[str, Any] = {}
        for name, field in self.model_fields.items():
            if name in data:
                value = data[name]
            elif field.default_factory is not None:
                value = field.default_factory()
            elif field.default is not Undefined:
                value = field.default
            else:
                if _is_optional(field.annotation):
                    value = None
                else:
                    raise ValidationError(f"Field '{name}' is required")

            try:
                value = _convert_value(value, field.annotation)
            except ValidationError:
                raise
            value = _apply_field_validators(type(self), name, value)
            values[name] = value

        object.__setattr__(self, "__dict__", values)
        _apply_model_validators(type(self), self)

    def __setattr__(self, key: str, value: Any) -> None:
        if key in self.model_fields:
            object.__setattr__(self, key, value)
        else:
            raise AttributeError(f"Unknown attribute '{key}'")

    @classmethod
    def model_validate(
        cls: Type[T],
        obj: Any,
        *,
        from_attributes: bool = False,
    ) -> T:
        if isinstance(obj, cls):
            return obj
        data: Dict[str, Any]
        if isinstance(obj, Mapping):
            data = dict(obj)
        elif from_attributes:
            data = {}
            for name in cls.model_fields:
                if hasattr(obj, name):
                    data[name] = getattr(obj, name)
        else:
            raise ValidationError("Unsupported object for validation")
        return cls(**data)

    def model_dump(self, *, mode: str = "python") -> Dict[str, Any]:
        return {
            name: _dump_value(getattr(self, name), mode)
            for name in self.model_fields
        }

    def __repr__(self) -> str:  # pragma: no cover - human-readable convenience
        fields = ", ".join(f"{key}={value!r}" for key, value in self.__dict__.items())
        return f"{self.__class__.__name__}({fields})"


def _dump_value(value: Any, mode: str) -> Any:
    if isinstance(value, BaseModel):
        return value.model_dump(mode=mode)
    if isinstance(value, (list, tuple)):
        return [_dump_value(item, mode) for item in value]
    if isinstance(value, dict):
        return {key: _dump_value(val, mode) for key, val in value.items()}
    if mode == "json":
        if isinstance(value, datetime):
            return value.isoformat()
        if isinstance(value, date):
            return value.isoformat()
    return value


def field_validator(*fields: str, mode: str = "after") -> Callable[[Callable[..., Any]], classmethod]:
    """Decorator registering a field level validator."""

    def decorator(func: Callable[..., Any]) -> classmethod:
        underlying = func.__func__ if isinstance(func, classmethod) else func
        setattr(underlying, "__pydantic_field_validator__", {"fields": fields, "mode": mode})
        return classmethod(underlying)

    return decorator


def model_validator(*, mode: str = "after") -> Callable[[Callable[..., Any]], classmethod]:
    """Decorator registering a model level validator."""

    def decorator(func: Callable[..., Any]) -> classmethod:
        underlying = func.__func__ if isinstance(func, classmethod) else func
        setattr(underlying, "__pydantic_model_validator__", {"mode": mode})
        return classmethod(underlying)

    return decorator


__all__ = [
    "BaseModel",
    "Field",
    "ValidationError",
    "field_validator",
    "model_validator",
]<|MERGE_RESOLUTION|>--- conflicted
+++ resolved
@@ -55,11 +55,8 @@
     *,
     default_factory: Optional[Callable[[], Any]] = None,
     description: Optional[str] = None,
-<<<<<<< HEAD
     **kwargs: Any,
-=======
-    **_: Any,
->>>>>>> 21a87893
+
 ) -> FieldInfo:
     """Return metadata describing a model field."""
 
