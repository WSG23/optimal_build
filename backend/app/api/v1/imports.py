"""Endpoints for CAD/BIM import and parse workflows."""

from __future__ import annotations

import asyncio
import json
from collections import Counter
from datetime import datetime, timezone
from typing import Any, Dict, Iterable, List, Mapping, Tuple
from uuid import uuid4

from fastapi import APIRouter, Depends, File, Form, HTTPException, UploadFile, status
from sqlalchemy.ext.asyncio import AsyncSession

from app.core.audit.ledger import append_event
from app.core.database import get_session
from app.models.imports import ImportRecord
from app.schemas.imports import DetectedFloor, ImportResult, ParseStatusResponse
from app.services.storage import get_storage_service
from app.utils.logging import get_logger
from jobs import job_queue
from jobs.parse_cad import detect_dxf_metadata, detect_ifc_metadata, parse_import_job
from jobs.raster_vector import vectorize_floorplan

router = APIRouter()
logger = get_logger(__name__)


def _extract_unit_id(unit: Any) -> str | None:
    """Return a unit identifier from diverse payload representations."""

    if isinstance(unit, dict):
        for key in ("id", "name", "label", "unit", "number", "ref"):
            value = unit.get(key)
            if value:
                return str(value)
    elif isinstance(unit, (str, int, float)):
        return str(unit)
    return None


def _normalise_floor(
    *,
    name: str,
    unit_ids: Iterable[str] | None = None,
    seen_units: Dict[str, None],
) -> Dict[str, Any]:
    """Create a floor summary while tracking unique units."""

    collected: List[str] = []
    if unit_ids:
        for unit in unit_ids:
            if unit not in seen_units:
                seen_units[unit] = None
            collected.append(unit)
    return {"name": name, "unit_ids": collected}


def _detect_json_payload(payload: Mapping[str, Any]) -> Tuple[List[Dict[str, Any]], List[str], List[Dict[str, Any]]]:
    """Inspect a JSON payload and extract quick-look floor and unit metadata."""

    floors: List[Dict[str, Any]] = []
    seen_units: Dict[str, None] = {}
    layer_metadata: List[Dict[str, Any]] = []

    raw_layers = payload.get("layers")
    if isinstance(raw_layers, list):
        for layer in raw_layers:
            if not isinstance(layer, dict):
                continue
            layer_metadata.append(dict(layer))
            layer_type = str(layer.get("type", "")).lower()
            if layer_type not in {"floor", "level", "storey", "story"}:
                continue
            floor_name = str(
                layer.get("name")
                or layer.get("label")
                or layer.get("id")
                or "Floor"
            )
            unit_ids = []
            for unit in layer.get("units", []):
                unit_id = _extract_unit_id(unit)
                if unit_id is None:
                    continue
                if unit_id not in seen_units:
                    seen_units[unit_id] = None
                unit_ids.append(unit_id)
            floors.append({"name": floor_name, "unit_ids": unit_ids})

    raw_floors = payload.get("floors")
    if isinstance(raw_floors, list):
        for entry in raw_floors:
            if isinstance(entry, dict):
                name = str(entry.get("name") or entry.get("label") or entry.get("id") or "Floor")
                units = []
                for unit in entry.get("units", []):
                    unit_id = _extract_unit_id(unit)
                    if unit_id is None:
                        continue
                    if unit_id not in seen_units:
                        seen_units[unit_id] = None
                    units.append(unit_id)
                floors.append({"name": name, "unit_ids": units})
            else:
                floors.append(_normalise_floor(name=str(entry), seen_units=seen_units))

    raw_units = payload.get("units")
    if isinstance(raw_units, list):
        for unit in raw_units:
            unit_id = _extract_unit_id(unit)
            if unit_id is None or unit_id in seen_units:
                continue
            seen_units[unit_id] = None

    ordered_units = list(seen_units.keys())
    return floors, ordered_units, layer_metadata


def _detect_import_metadata(
    filename: str | None,
    content_type: str | None,
    payload: bytes,
) -> Tuple[List[Dict[str, Any]], List[str], List[Dict[str, Any]]]:
    """Determine floors, units and layer metadata for diverse import payloads."""

    name = (filename or "").lower()
    media_type = (content_type or "").lower()

    if name.endswith(".json") or "json" in media_type:
        try:
            decoded = payload.decode("utf-8")
        except UnicodeDecodeError:
            return [], [], []
        try:
            json_payload = json.loads(decoded)
        except json.JSONDecodeError:
            return [], [], []
        if isinstance(json_payload, Mapping):
            return _detect_json_payload(json_payload)
        return [], [], []

    if name.endswith(".dxf") or "dxf" in media_type:
        try:
            return detect_dxf_metadata(payload)
        except Exception:  # pragma: no cover - optional dependency guard
            return [], [], []

    if name.endswith(".ifc") or "ifc" in media_type:
        try:
            return detect_ifc_metadata(payload)
        except Exception:  # pragma: no cover - optional dependency guard
            return [], [], []

    return [], [], []


def _is_vectorizable(filename: str | None, content_type: str | None) -> bool:
    """Return ``True`` if a file is eligible for raster vector processing."""

    name = (filename or "").lower()
    media_type = (content_type or "").lower()
    if name.endswith(".pdf") or "pdf" in media_type:
        return True
    if name.endswith(".svg") or "svg" in media_type:
        return True
    return False


def _summarise_vector_payload(
    payload: Mapping[str, Any],
    *,
    infer_walls: bool,
    requested: bool,
) -> Dict[str, Any]:
    """Generate a compact summary describing extracted vector geometry."""

    options_raw = payload.get("options")
    bitmap_flag = False
    infer_flag = infer_walls
    if isinstance(options_raw, Mapping):
        bitmap_flag = bool(options_raw.get("bitmap_walls"))
        infer_flag = bool(options_raw.get("infer_walls", infer_walls))
    return {
        "paths": len(payload.get("paths") or []),
        "walls": len(payload.get("walls") or []),
        "source": payload.get("source"),
        "bounds": payload.get("bounds"),
        "options": {
            "requested": requested,
            "infer_walls": infer_flag,
            "bitmap_walls": bitmap_flag,
        },
    }


def _derive_vector_layers(payload: Mapping[str, Any]) -> List[Dict[str, Any]]:
    """Derive layer metadata from vectorized PDF payloads."""

    layer_counts: Counter[str] = Counter()
    paths = payload.get("paths")
    if isinstance(paths, list):
        for entry in paths:
            if not isinstance(entry, Mapping):
                continue
            layer_name = entry.get("layer")
            if layer_name in (None, ""):
                continue
            layer_counts[str(layer_name)] += 1
    return [
        {"name": name, "path_count": count, "source": "vector_paths"}
        for name, count in sorted(layer_counts.items())
    ]


def _normalise_units(units: object) -> List[str]:
    """Return a list of unit identifiers from diverse representations."""

    collected: List[str] = []
    if isinstance(units, Mapping):
        iterable = list(units.values())
    elif isinstance(units, (list, tuple, set)):
        iterable = list(units)
    elif units in (None, ""):
        iterable = []
    else:
        iterable = [units]
    for entry in iterable:
        unit_id = _extract_unit_id(entry)
        if unit_id is None:
            continue
        collected.append(unit_id)
    return collected


def _coerce_mapping_payload(value: object) -> Mapping[str, Any] | None:
    """Best-effort conversion of model instances into dictionaries."""

    if isinstance(value, Mapping):
        return value
    for attr in ("model_dump", "dict"):
        if hasattr(value, attr):
            method = getattr(value, attr)
            try:
                result = method()
            except TypeError:
                result = method(mode="python") if attr == "model_dump" else method()
            except Exception:  # pragma: no cover - defensive
                return None
            if isinstance(result, Mapping):
                return result
    return None


def _build_parse_summary(record: ImportRecord) -> Dict[str, Any]:
    """Aggregate import detection metadata for downstream consumers."""

    parse_metadata = _coerce_mapping_payload(record.parse_result) or {}

    floors_raw = record.detected_floors or parse_metadata.get("detected_floors") or []
    floor_breakdown: List[Dict[str, Any]] = []
    seen_units: Dict[str, None] = {}

    for index, entry in enumerate(floors_raw, start=1):
        data = _coerce_mapping_payload(entry)
        if data is None:
            name = str(entry) if entry not in (None, "") else f"Floor {index}"
            unit_ids: List[str] = []
        else:
            name = str(
                data.get("name")
                or data.get("label")
                or data.get("id")
                or f"Floor {index}"
            )
            raw_units = data.get("unit_ids") or data.get("units")
            unit_ids = _normalise_units(raw_units)
        for unit_id in unit_ids:
            if unit_id not in seen_units:
                seen_units[unit_id] = None
        floor_breakdown.append(
            {
                "name": name,
                "unit_count": len(unit_ids),
                "unit_ids": unit_ids,
            }
        )

    units_raw = record.detected_units or parse_metadata.get("detected_units") or []
    if isinstance(units_raw, list):
        iterable_units = units_raw
    else:
        iterable_units = [units_raw]
    for unit in iterable_units:
        unit_id = _extract_unit_id(unit)
        if unit_id and unit_id not in seen_units:
            seen_units[unit_id] = None

    summary: Dict[str, Any] = {
        "floors": len(floor_breakdown),
        "units": len(seen_units),
        "floor_breakdown": floor_breakdown,
    }
    layer_metadata = record.layer_metadata or parse_metadata.get("layer_metadata") or []
    if layer_metadata:
        if isinstance(layer_metadata, list):
            layer_count = len(layer_metadata)
        else:
            layer_count = 1
        summary["layers"] = layer_count
    if record.parse_status:
        summary["status"] = record.parse_status
    return summary


@router.post("/import", response_model=ImportResult, status_code=status.HTTP_201_CREATED)
async def upload_import(
    file: UploadFile = File(...),
    enable_raster_processing: bool = Form(True),
    infer_walls: bool = Form(False),
    project_id: int | None = Form(default=None),
    session: AsyncSession = Depends(get_session),
) -> ImportResult:
    """Persist an uploaded CAD/BIM payload and return detection metadata."""

    raw_payload = await file.read()
    if not raw_payload:
        raise HTTPException(status_code=status.HTTP_400_BAD_REQUEST, detail="Empty upload payload")

    filename = file.filename or "upload.bin"
    content_type = file.content_type

    detected_floors, detected_units, layer_metadata = await asyncio.to_thread(
        _detect_import_metadata,
        filename,
        content_type,
        raw_payload,
    )

    import_id = str(uuid4())

    record = ImportRecord(
        id=import_id,
<<<<<<< HEAD
        filename=filename,
        content_type=content_type,
=======
        project_id=project_id,
        filename=file.filename or "upload.bin",
        content_type=file.content_type,
>>>>>>> d356941c
        size_bytes=len(raw_payload),
        layer_metadata=[],
        detected_floors=detected_floors,
        detected_units=detected_units,
    )

    vector_payload: Dict[str, Any] | None = None
    vector_summary: Dict[str, Any] | None = None
    if enable_raster_processing and _is_vectorizable(filename, content_type):
        try:
            dispatch = await job_queue.enqueue(
                vectorize_floorplan,
                payload=raw_payload,
                content_type=content_type or "",
                filename=filename,
                infer_walls=infer_walls,
            )
            if dispatch.result and isinstance(dispatch.result, Mapping):
                vector_payload = dict(dispatch.result)
            elif dispatch.status != "completed":
                inline_result = await vectorize_floorplan(
                    raw_payload,
                    content_type=content_type or "",
                    filename=filename,
                    infer_walls=infer_walls,
                )
                if isinstance(inline_result, Mapping):
                    vector_payload = dict(inline_result)
        except Exception as exc:  # pragma: no cover - defensive logging surface
            logger.warning(
                "vectorization_failed",
                import_id=import_id,
                filename=record.filename,
                error=str(exc),
            )

        if vector_payload is not None:
            vector_summary = _summarise_vector_payload(
                vector_payload,
                infer_walls=infer_walls,
                requested=True,
            )
            if not layer_metadata:
                derived_layers = _derive_vector_layers(vector_payload)
                if derived_layers:
                    layer_metadata = derived_layers

    stored_layer_metadata = layer_metadata or detected_floors
    record.layer_metadata = stored_layer_metadata

    storage_service = get_storage_service()
    storage_result = await storage_service.store_import_file(
        import_id=import_id,
        filename=record.filename,
        payload=raw_payload,
        layer_metadata=stored_layer_metadata,
        vector_payload=vector_payload,
    )
    record.storage_path = storage_result.uri
    record.vector_storage_path = storage_result.vector_data_uri
    if vector_summary is not None:
        record.vector_summary = vector_summary

    session.add(record)

    if project_id is not None:
        await append_event(
            session,
            project_id=project_id,
            event_type="import_uploaded",
            context={
                "import_id": record.id,
                "filename": record.filename,
                "size_bytes": record.size_bytes,
                "detected_floors": len(record.detected_floors or []),
                "detected_units": len(record.detected_units or []),
                "vectorized": vector_summary is not None,
            },
        )

    await session.commit()
    await session.refresh(record)

    return ImportResult(
        import_id=record.id,
        filename=record.filename,
        content_type=record.content_type,
        size_bytes=record.size_bytes,
        storage_path=record.storage_path,
        vector_storage_path=record.vector_storage_path,
        uploaded_at=record.uploaded_at,
        layer_metadata=record.layer_metadata or [],
        detected_floors=[DetectedFloor(**floor) for floor in record.detected_floors or []],
        detected_units=record.detected_units or [],
        vector_summary=record.vector_summary or vector_summary,
        parse_status=record.parse_status,
    )


@router.post("/parse/{import_id}", response_model=ParseStatusResponse)
async def enqueue_parse(
    import_id: str,
    session: AsyncSession = Depends(get_session),
) -> ParseStatusResponse:
    """Trigger parsing of an uploaded model."""

    record = await session.get(ImportRecord, import_id)
    if record is None:
        raise HTTPException(status_code=status.HTTP_404_NOT_FOUND, detail="Import not found")

    record.parse_requested_at = datetime.now(timezone.utc)
    record.parse_status = "queued"
    await session.commit()

    dispatch = await job_queue.enqueue(parse_import_job, import_id=import_id)

    # Refresh to reflect changes applied by the job if it ran inline.
    await session.refresh(record)

    response = ParseStatusResponse(
        import_id=record.id,
        status=record.parse_status,
        requested_at=record.parse_requested_at,
        completed_at=record.parse_completed_at,
        result=record.parse_result,
        error=record.parse_error,
        job_id=dispatch.task_id,
    )
    if dispatch.result and isinstance(dispatch.result, dict):
        response.result = dispatch.result
        response.status = "completed"
    return response


@router.get("/parse/{import_id}", response_model=ParseStatusResponse)
async def get_parse_status(
    import_id: str,
    session: AsyncSession = Depends(get_session),
) -> ParseStatusResponse:
    """Retrieve the status of a parse job."""

    record = await session.get(ImportRecord, import_id)
    if record is None:
        raise HTTPException(status_code=status.HTTP_404_NOT_FOUND, detail="Import not found")

    return ParseStatusResponse(
        import_id=record.id,
        status=record.parse_status,
        requested_at=record.parse_requested_at,
        completed_at=record.parse_completed_at,
        result=record.parse_result,
        error=record.parse_error,
        job_id=None,
    )


__all__ = ["router"]<|MERGE_RESOLUTION|>--- conflicted
+++ resolved
@@ -341,14 +341,10 @@
 
     record = ImportRecord(
         id=import_id,
-<<<<<<< HEAD
-        filename=filename,
-        content_type=content_type,
-=======
+
         project_id=project_id,
         filename=file.filename or "upload.bin",
         content_type=file.content_type,
->>>>>>> d356941c
         size_bytes=len(raw_payload),
         layer_metadata=[],
         detected_floors=detected_floors,
