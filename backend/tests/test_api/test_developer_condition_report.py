from __future__ import annotations

from datetime import datetime, timedelta
from types import SimpleNamespace
from uuid import UUID, uuid4

import pytest
<<<<<<< HEAD
from sqlalchemy import text
from sqlalchemy.ext.asyncio import AsyncSession, async_sessionmaker

from app.models.developer_checklists import ChecklistStatus
=======

pytest.importorskip("sqlalchemy")

>>>>>>> 7b7d9247
from app.models.property import Property, PropertyStatus, PropertyType
from app.services.developer_checklist_service import DeveloperChecklistService
from app.services.developer_condition_service import (
    ConditionAssessment,
    ConditionSystem,
    DeveloperConditionService,
)
from httpx import AsyncClient


@pytest.mark.asyncio
async def test_condition_report_json(
    app_client: AsyncClient,
    async_session_factory: async_sessionmaker[AsyncSession],
    monkeypatch: pytest.MonkeyPatch,
) -> None:
    property_id = await _seed_property(async_session_factory)
    _stub_services(monkeypatch, property_id)

    resp = await app_client.get(
        f"/api/v1/developers/properties/{property_id}/condition-assessment/report"
    )

    assert resp.status_code == 200, resp.text
    payload = resp.json()

    assert payload["propertyId"] == str(property_id)
    assert payload["propertyName"] == "Developer Demo Tower"
    assert payload["checklistSummary"]["total"] == 2
    assert payload["checklistSummary"]["completed"] == 1
    assert payload["checklistSummary"]["pending"] == 1
    assert len(payload["scenarioAssessments"]) == 1
    assert payload["scenarioAssessments"][0]["scenario"] == "raw_land"
    assert payload["scenarioAssessments"][0]["inspectorName"] == "Inspector Jane"
    assert payload["scenarioAssessments"][0]["attachments"][0]["label"] == "Site photo"
    assert len(payload["history"]) == 2
    comparison = payload["scenarioComparison"]
    assert len(comparison) == 1
    snapshot = comparison[0]
    assert snapshot["scenario"] == "raw_land"
    assert snapshot["checklistCompleted"] == 1
    assert snapshot["checklistPercent"] == 50
    assert snapshot["source"] == "manual"
    assert snapshot["inspectorName"] == "Inspector Jane"


@pytest.mark.asyncio
async def test_condition_report_pdf(
    app_client: AsyncClient,
    async_session_factory: async_sessionmaker[AsyncSession],
    monkeypatch: pytest.MonkeyPatch,
) -> None:
    property_id = await _seed_property(async_session_factory)
    _stub_services(monkeypatch, property_id)

    resp = await app_client.get(
        f"/api/v1/developers/properties/{property_id}/condition-assessment/report?format=pdf"
    )

    assert resp.status_code == 200, resp.text
    assert resp.headers["content-type"] == "application/pdf"
    assert resp.content.startswith(b"%PDF")


async def _seed_property(
    async_session_factory: async_sessionmaker[AsyncSession],
) -> UUID:
    property_id = uuid4()
    async with async_session_factory() as session:
        await session.execute(
            text(
                """
                CREATE TABLE IF NOT EXISTS properties (
                    id TEXT PRIMARY KEY,
                    name TEXT,
                    address TEXT,
                    postal_code TEXT,
                    property_type TEXT,
                    status TEXT,
                    location TEXT,
                    district TEXT,
                    subzone TEXT,
                    planning_area TEXT,
                    land_area_sqm REAL,
                    gross_floor_area_sqm REAL,
                    net_lettable_area_sqm REAL,
                    building_height_m REAL,
                    floors_above_ground INTEGER,
                    floors_below_ground INTEGER,
                    units_total INTEGER,
                    year_built INTEGER,
                    year_renovated INTEGER,
                    developer TEXT,
                    architect TEXT,
                    tenure_type TEXT,
                    lease_start_date TEXT,
                    lease_expiry_date TEXT,
                    zoning_code TEXT,
                    plot_ratio REAL,
                    is_conservation INTEGER,
                conservation_status TEXT,
                heritage_constraints TEXT,
                    ura_property_id TEXT,
                external_references TEXT,
                    data_source TEXT
                )
                """
            )
        )
        session.add(
            Property(
                id=property_id,
                name="Developer Demo Tower",
                address="1 Developer Crescent",
                property_type=PropertyType.OFFICE,
                status=PropertyStatus.EXISTING,
                location="POINT(103.85 1.30)",
                data_source="test-suite",
            )
        )
        await session.commit()
    return property_id


def _stub_services(monkeypatch: pytest.MonkeyPatch, property_id: UUID) -> None:
    summary = {
        "property_id": str(property_id),
        "total": 2,
        "completed": 1,
        "in_progress": 0,
        "pending": 1,
        "not_applicable": 0,
        "completion_percentage": 50,
        "by_category_status": {
            "title_verification": {
                "total": 1,
                "completed": 1,
                "in_progress": 0,
                "pending": 0,
                "not_applicable": 0,
            },
            "environmental_assessment": {
                "total": 1,
                "completed": 0,
                "in_progress": 0,
                "pending": 1,
                "not_applicable": 0,
            },
        },
    }

    systems = [
        ConditionSystem(
            name="Structural frame & envelope",
            rating="B",
            score=75,
            notes="Undeveloped — structural plan not yet required.",
            recommended_actions=["Commission geotechnical survey"],
        )
    ]

    current = ConditionAssessment(
        property_id=property_id,
        scenario="raw_land",
        overall_score=78,
        overall_rating="B",
        risk_level="moderate",
        summary="Raw land inspection notes",
        scenario_context="Suitable for phased development.",
        systems=systems,
        recommended_actions=["Complete soil investigation before schematic design"],
        inspector_name="Inspector Jane",
        attachments=[{"label": "Site photo", "url": "https://example.test/photo"}],
        recorded_at=datetime.utcnow(),
    )

    fallback = ConditionAssessment(
        property_id=property_id,
        scenario=None,
        overall_score=70,
        overall_rating="C",
        risk_level="moderate",
        summary="General fallback assessment",
        scenario_context=None,
        systems=systems,
        recommended_actions=["Coordinate with MEP consultant"],
        inspector_name=None,
        attachments=[],
        recorded_at=(datetime.utcnow() - timedelta(days=14)),
    )

    async def _checklist_summary(*_args, **_kwargs):
        return summary

    monkeypatch.setattr(
        DeveloperChecklistService,
        "get_checklist_summary",
        _checklist_summary,
    )

    checklist_items = [
        SimpleNamespace(
            development_scenario="raw_land",
            status=ChecklistStatus.COMPLETED,
            template=SimpleNamespace(
                requires_professional=True,
                professional_type="Structural engineer",
            ),
            metadata={},
        ),
        SimpleNamespace(
            development_scenario="raw_land",
            status=ChecklistStatus.PENDING,
            template=SimpleNamespace(
                requires_professional=False,
                professional_type=None,
            ),
            metadata={},
        ),
    ]

    async def _property_checklist(*_args, **_kwargs):
        return checklist_items

    monkeypatch.setattr(
        DeveloperChecklistService,
        "get_property_checklist",
        _property_checklist,
    )

    async def _latest_assessments(*_args, **_kwargs):
        return [current]

    async def _assessment_history(*_args, **_kwargs):
        return [current, fallback]

    monkeypatch.setattr(
        DeveloperConditionService,
        "get_latest_assessments_by_scenario",
        _latest_assessments,
    )
    monkeypatch.setattr(
        DeveloperConditionService,
        "get_assessment_history",
        _assessment_history,
    )<|MERGE_RESOLUTION|>--- conflicted
+++ resolved
@@ -1,20 +1,12 @@
 from __future__ import annotations
 
 from datetime import datetime, timedelta
-from types import SimpleNamespace
 from uuid import UUID, uuid4
 
 import pytest
-<<<<<<< HEAD
-from sqlalchemy import text
-from sqlalchemy.ext.asyncio import AsyncSession, async_sessionmaker
-
-from app.models.developer_checklists import ChecklistStatus
-=======
 
 pytest.importorskip("sqlalchemy")
 
->>>>>>> 7b7d9247
 from app.models.property import Property, PropertyStatus, PropertyType
 from app.services.developer_checklist_service import DeveloperChecklistService
 from app.services.developer_condition_service import (
@@ -23,6 +15,8 @@
     DeveloperConditionService,
 )
 from httpx import AsyncClient
+from sqlalchemy import text
+from sqlalchemy.ext.asyncio import AsyncSession, async_sessionmaker
 
 
 @pytest.mark.asyncio
@@ -48,17 +42,7 @@
     assert payload["checklistSummary"]["pending"] == 1
     assert len(payload["scenarioAssessments"]) == 1
     assert payload["scenarioAssessments"][0]["scenario"] == "raw_land"
-    assert payload["scenarioAssessments"][0]["inspectorName"] == "Inspector Jane"
-    assert payload["scenarioAssessments"][0]["attachments"][0]["label"] == "Site photo"
     assert len(payload["history"]) == 2
-    comparison = payload["scenarioComparison"]
-    assert len(comparison) == 1
-    snapshot = comparison[0]
-    assert snapshot["scenario"] == "raw_land"
-    assert snapshot["checklistCompleted"] == 1
-    assert snapshot["checklistPercent"] == 50
-    assert snapshot["source"] == "manual"
-    assert snapshot["inspectorName"] == "Inspector Jane"
 
 
 @pytest.mark.asyncio
@@ -186,8 +170,6 @@
         scenario_context="Suitable for phased development.",
         systems=systems,
         recommended_actions=["Complete soil investigation before schematic design"],
-        inspector_name="Inspector Jane",
-        attachments=[{"label": "Site photo", "url": "https://example.test/photo"}],
         recorded_at=datetime.utcnow(),
     )
 
@@ -201,8 +183,6 @@
         scenario_context=None,
         systems=systems,
         recommended_actions=["Coordinate with MEP consultant"],
-        inspector_name=None,
-        attachments=[],
         recorded_at=(datetime.utcnow() - timedelta(days=14)),
     )
 
@@ -213,36 +193,6 @@
         DeveloperChecklistService,
         "get_checklist_summary",
         _checklist_summary,
-    )
-
-    checklist_items = [
-        SimpleNamespace(
-            development_scenario="raw_land",
-            status=ChecklistStatus.COMPLETED,
-            template=SimpleNamespace(
-                requires_professional=True,
-                professional_type="Structural engineer",
-            ),
-            metadata={},
-        ),
-        SimpleNamespace(
-            development_scenario="raw_land",
-            status=ChecklistStatus.PENDING,
-            template=SimpleNamespace(
-                requires_professional=False,
-                professional_type=None,
-            ),
-            metadata={},
-        ),
-    ]
-
-    async def _property_checklist(*_args, **_kwargs):
-        return checklist_items
-
-    monkeypatch.setattr(
-        DeveloperChecklistService,
-        "get_property_checklist",
-        _property_checklist,
     )
 
     async def _latest_assessments(*_args, **_kwargs):
