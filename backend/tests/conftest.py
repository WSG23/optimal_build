"""Test configuration and shared fixtures."""

from __future__ import annotations

# IMPORTANT: Patch SQLite type compiler BEFORE any other imports
# This ensures SQLite can handle PostgreSQL-specific types (UUID, JSONB)
try:
    from sqlalchemy.dialects.sqlite.base import SQLiteTypeCompiler

    if not hasattr(SQLiteTypeCompiler, "visit_UUID"):

        def _visit_UUID(self, _type, **_):  # pragma: no cover
            return "CHAR(36)"

        SQLiteTypeCompiler.visit_UUID = _visit_UUID

    if not hasattr(SQLiteTypeCompiler, "visit_JSONB"):

        def _visit_JSONB(self, _type, **_):  # pragma: no cover
            return "TEXT"

        SQLiteTypeCompiler.visit_JSONB = _visit_JSONB
except ImportError:
    pass  # SQLAlchemy not installed

import asyncio
import importlib.machinery
import importlib.util
import sys
import uuid
from collections.abc import AsyncGenerator, Callable, Iterator
from contextlib import AbstractAsyncContextManager, asynccontextmanager
from importlib import import_module
from pathlib import Path
from types import ModuleType
from typing import Any, Optional, Union, cast

import pytest
from backend._sqlalchemy_stub import ensure_sqlalchemy

from httpx import AsyncClient


def _find_repo_root(current: Path) -> Path:
    for parent in current.parents:
        if (parent / ".git").exists():
            return parent
    return current.parents[-1]


_REPO_ROOT = _find_repo_root(Path(__file__).resolve())

if str(_REPO_ROOT) not in sys.path:
    sys.path.insert(0, str(_REPO_ROOT))


def _ensure_namespace_package(name: str, location: Path) -> None:
    """Register a namespace style package without mutating ``sys.path``."""

    if name in sys.modules:
        return

    package_dir = location / name.split(".")[-1]
    if not package_dir.exists():
        return

    spec = importlib.machinery.ModuleSpec(name, loader=None, is_package=True)
    module = ModuleType(name)
    module.__file__ = str(package_dir / "__init__.py")
    module.__path__ = [str(package_dir)]
    spec.submodule_search_locations = module.__path__
    module.__spec__ = spec
    sys.modules[name] = module


_ensure_namespace_package("backend", _REPO_ROOT)

try:
    from backend._stub_loader import load_optional_package
except ModuleNotFoundError:
    load_optional_package = None  # type: ignore[assignment]

if load_optional_package is not None:
    try:
        load_optional_package("fastapi", "fastapi", "FastAPI")
    except ModuleNotFoundError:
<<<<<<< HEAD
=======
        import importlib.util

>>>>>>> 7b7d9247
        fastapi_path = _REPO_ROOT / "fastapi" / "__init__.py"
        if fastapi_path.exists():
            spec = importlib.util.spec_from_file_location("fastapi", fastapi_path)
            if spec and spec.loader is not None:
                module = importlib.util.module_from_spec(spec)
                sys.modules.setdefault("fastapi", module)
                spec.loader.exec_module(module)

try:  # pragma: no cover - async plugin is optional when running unit tests
    import pytest_asyncio  # type: ignore[import-not-found]
except ModuleNotFoundError:  # pragma: no cover - fallback to bundled shim
    pytest_asyncio = import_module("backend.pytest_asyncio")
    sys.modules.setdefault("pytest_asyncio", pytest_asyncio)

pytest_asyncio = cast(Any, pytest_asyncio)

import app.utils.metrics as metrics

_SQLALCHEMY_AVAILABLE = ensure_sqlalchemy()

app: Any | None = None

if _SQLALCHEMY_AVAILABLE:
    from sqlalchemy import Integer, String, event
    from sqlalchemy.exc import SQLAlchemyError
    from sqlalchemy.ext.asyncio import (
        AsyncSession,
        async_sessionmaker,
        create_async_engine,
    )
    from sqlalchemy.orm import Mapped, mapped_column
    from sqlalchemy.util import concurrency

    if not concurrency.have_greenlet:  # pragma: no cover - environment specific
        class _AsyncLock:
            def __init__(self) -> None:
                self._lock = asyncio.Lock()

            async def __aenter__(self) -> "_AsyncLock":
                await self._lock.acquire()
                return self

            async def __aexit__(self, exc_type, exc, tb) -> None:
                self._lock.release()

        async def _await_only(value):
            if asyncio.iscoroutine(value):
                return await value
            return value

        async def _greenlet_spawn(func, *args, **kwargs):
            return await asyncio.to_thread(func, *args, **kwargs)

<<<<<<< HEAD
_MINIMAL_APP_ERROR: Exception | None = None

try:
    from app.main import app  # type: ignore[assignment]
except (
    Exception
):  # pragma: no cover - build a minimal app when full stack is unavailable
    app = None
    try:
        from fastapi import FastAPI

        try:
            from fastapi import responses as fastapi_responses  # type: ignore
        except ImportError:
            fastapi_responses = None  # type: ignore[assignment]

        if fastapi_responses is None or not hasattr(fastapi_responses, "JSONResponse"):
            import json
            import types

            responses_module = types.ModuleType("fastapi.responses")

            class _Response:
                def __init__(
                    self,
                    content: Optional[Union[bytes, str]] = None,
                    status_code: int = 200,
                    headers: Optional[dict[str, str]] = None,
                    media_type: Optional[str] = None,
                ) -> None:
                    self.body = content
                    self.status_code = status_code
                    self.headers = headers or {}
                    self.media_type = media_type or "text/plain"

            class _JSONResponse(_Response):
                def __init__(
                    self,
                    content: object,
                    status_code: int = 200,
                    headers: dict[str, str] | None = None,
                ) -> None:
                    super().__init__(
                        json.dumps(content),
                        status_code=status_code,
                        headers=headers,
                        media_type="application/json",
                    )

            responses_module.Response = _Response  # type: ignore[attr-defined]
            responses_module.JSONResponse = _JSONResponse  # type: ignore[attr-defined]
            sys.modules["fastapi.responses"] = responses_module

        module_name = "test_app.api.v1.developers"
        developers_path = (
            _REPO_ROOT / "backend" / "app" / "api" / "v1" / "developers.py"
        )
        if not developers_path.exists():  # pragma: no cover - repository layout changed
            raise FileNotFoundError(
                f"Missing developers API module at {developers_path}"
            )

        spec = importlib.util.spec_from_file_location(module_name, developers_path)
        if spec is None or spec.loader is None:
            raise ImportError(
                f"Unable to load developers API module from {developers_path}"
            )
        module = importlib.util.module_from_spec(spec)
        sys.modules[module_name] = module
        spec.loader.exec_module(module)
        developers_router = module.router  # type: ignore[attr-defined]
    except Exception as import_error:  # pragma: no cover - FastAPI stub missing
        _MINIMAL_APP_ERROR = import_error
    else:
        minimal_app = FastAPI(title="Developer Checklist Test App")
        minimal_app.include_router(developers_router, prefix="/api/v1")
        app = minimal_app
        _MINIMAL_APP_ERROR = None
from sqlalchemy import Integer, String
=======
        concurrency.AsyncAdaptedLock = lambda *_, **__: _AsyncLock()
        concurrency.await_only = _await_only
        concurrency.await_fallback = _await_only
        concurrency.greenlet_spawn = _greenlet_spawn
        concurrency.have_greenlet = True
>>>>>>> 7b7d9247

        from sqlalchemy.ext.asyncio import engine as _async_engine
        from sqlalchemy.ext.asyncio import result as _async_result
        from sqlalchemy.ext.asyncio import session as _async_session

        _async_engine.greenlet_spawn = _greenlet_spawn
        _async_session.greenlet_spawn = _greenlet_spawn
        _async_result.greenlet_spawn = _greenlet_spawn

    try:  # pragma: no cover - StaticPool only exists in real SQLAlchemy
        from sqlalchemy.pool import StaticPool as _StaticPool
    except (ImportError, AttributeError):  # pragma: no cover
        class _StaticPool:  # type: ignore[too-many-ancestors]
            """Placeholder used when running against the in-repo SQLAlchemy stub."""

            pass

    StaticPool: type[Any] = _StaticPool

    # isort: off
    # Import app modules before sqlalchemy.orm to ensure proper initialization
    import app.models as app_models
    from app.core.database import get_session
    from app.models.base import BaseModel

    # isort: on

    try:
        from app.main import app as _app
    except Exception:  # pragma: no cover - fallback when FastAPI stub lacks features
        _app = None

    app = _app

    # Importing ``app.models`` ensures all model metadata is registered.
    _ = app_models

    if "projects" not in getattr(BaseModel.metadata, "tables", {}):

        class _ProjectStub(BaseModel):
            """Minimal project table used for tests that only require an ID."""

            __tablename__ = "projects"

            id: Mapped[int] = mapped_column(Integer, primary_key=True)
            name: Mapped[str] = mapped_column(
                String(120), nullable=False, default="Test Project"
            )

    _SORTED_TABLES = tuple(BaseModel.metadata.sorted_tables)
else:
    SQLAlchemyError = RuntimeError
    StaticPool = type("StaticPool", (), {})  # type: ignore[assignment]


def pytest_configure(config: pytest.Config) -> None:
    config.addinivalue_line(
        "markers", "no_db: skip database setup/teardown for lightweight tests"
    )


@pytest.fixture(scope="session")
def event_loop() -> Iterator[asyncio.AbstractEventLoop]:
    """Create a dedicated event loop for the entire test session."""

    loop = asyncio.new_event_loop()
    try:
        yield loop
    finally:
        loop.close()


if _SQLALCHEMY_AVAILABLE:

    async def _truncate_all(session: AsyncSession) -> None:
        """Remove all rows from every mapped table in metadata order."""

        await session.rollback()
        for table in reversed(_SORTED_TABLES):
            try:
                await session.execute(table.delete())
            except SQLAlchemyError:
                continue
        await session.commit()

    async def _reset_database(factory: async_sessionmaker[AsyncSession]) -> None:
        """Clear all persisted data using a fresh session."""

        async with factory() as session:
            await _truncate_all(session)

    @pytest_asyncio.fixture(scope="session")
    async def flow_session_factory() -> AsyncGenerator[
        async_sessionmaker[AsyncSession],
        None,
    ]:
        """Provide a shared async session factory backed by in-memory SQLite."""

        engine = create_async_engine(
            "sqlite+aiosqlite:///:memory:",
            connect_args={"check_same_thread": False},
            poolclass=StaticPool,
            future=True,
        )

        @event.listens_for(engine.sync_engine, "connect")
        def _register_sqlite_functions(dbapi_connection, _) -> None:
            """Provide minimal SQLite stubs for Postgres-specific helpers."""

            def _gen_random_uuid() -> str:
                return str(uuid.uuid4())

            try:
                dbapi_connection.create_function("gen_random_uuid", 0, _gen_random_uuid)
            except Exception:
                # Some DBAPI implementations (or repeated registrations) may raise;
                # ignore so tests keep running on providers that already support it.
                pass

        async with engine.begin() as conn:
            for table in BaseModel.metadata.sorted_tables:
                try:
                    await conn.run_sync(table.create, checkfirst=True)
                except Exception:
                    # Skip tables with PostgreSQL-specific syntax (e.g., gen_random_uuid)
                    pass

        factory = async_sessionmaker(engine, expire_on_commit=False)
        try:
            yield factory
        finally:
            await engine.dispose()

    @pytest_asyncio.fixture(autouse=True)
    async def _cleanup_flow_session_factory(
        flow_session_factory: async_sessionmaker[AsyncSession],
        request: pytest.FixtureRequest,
    ) -> AsyncGenerator[None, None]:
        """Ensure the shared flow database starts empty for every test."""

        if request.node.get_closest_marker("no_db"):
            yield
            return

        await _reset_database(flow_session_factory)
        try:
            yield
        finally:
            await _reset_database(flow_session_factory)

    @pytest_asyncio.fixture(autouse=True)
    async def _override_async_session_factory(
        flow_session_factory: async_sessionmaker[AsyncSession],
        monkeypatch: pytest.MonkeyPatch,
    ) -> AsyncGenerator[None, None]:
        """Ensure application code reuses the in-memory test database."""

        targets = [
            import_module("app.core.database"),
            import_module("backend.flows.watch_fetch"),
            import_module("backend.flows.parse_segment"),
            import_module("backend.flows.sync_products"),
        ]

        for module in targets:
            monkeypatch.setattr(
                module,
                "AsyncSessionLocal",
                flow_session_factory,
                raising=False,
            )

        yield

    @pytest_asyncio.fixture
    async def async_session_factory(
        flow_session_factory: async_sessionmaker[AsyncSession],
    ) -> AsyncGenerator[async_sessionmaker[AsyncSession], None]:
        """Yield the shared session factory with a clean database state."""

        await _reset_database(flow_session_factory)
        try:
            yield flow_session_factory
        finally:
            await _reset_database(flow_session_factory)

    @pytest_asyncio.fixture
    async def session(
        async_session_factory: async_sessionmaker[AsyncSession],
    ) -> AsyncGenerator[AsyncSession, None]:
        """Yield a database session and clean up after each test."""

        async with async_session_factory() as db_session:
            try:
                yield db_session
            finally:
                await _truncate_all(db_session)

    @pytest.fixture
    def session_factory(
        async_session_factory: async_sessionmaker[AsyncSession],
    ) -> Callable[[], AbstractAsyncContextManager[AsyncSession]]:
        """Return an async context manager that yields a clean session."""

        @asynccontextmanager
        async def _factory() -> AsyncGenerator[AsyncSession, None]:
            async with async_session_factory() as db_session:
                yield db_session

        return _factory

    @pytest_asyncio.fixture
    async def app_client(
        async_session_factory: async_sessionmaker[AsyncSession],
    ) -> AsyncGenerator[AsyncClient, None]:
        """Provide an HTTPX client with the database dependency overridden."""

        async def _override_get_session() -> AsyncGenerator[AsyncSession, None]:
            async with async_session_factory() as db_session:
                yield db_session

        if app is None:
            pytest.skip("FastAPI app is unavailable in the current test environment")

        app.dependency_overrides[get_session] = _override_get_session
        async with AsyncClient(
            app=app,
            base_url="http://testserver",
            headers={"X-Role": "admin"},
        ) as client:
            yield client

        app.dependency_overrides.pop(get_session, None)
        await _reset_database(async_session_factory)

    @pytest_asyncio.fixture(name="client")
    async def client_fixture(
        app_client: AsyncClient,
    ) -> AsyncGenerator[AsyncClient, None]:
        """Compatibility alias exposing the app client under the traditional name."""

        yield app_client

    @pytest_asyncio.fixture
    async def market_demo_data(
        async_session_factory: async_sessionmaker[AsyncSession],
    ) -> AsyncGenerator[None, None]:
        """Populate database with demo property data for market advisory tests."""

        import uuid as uuid_module

        from app.models.property import (
            Property,
            PropertyStatus,
            PropertyType,
            TenureType,
        )

        async with async_session_factory() as session:
            try:
                from sqlalchemy import text as sql_text

                await session.execute(sql_text("SELECT 1 FROM properties LIMIT 1"))
            except Exception:
                await session.execute(
                    sql_text(
                        """
                        CREATE TABLE IF NOT EXISTS properties (
                            id TEXT PRIMARY KEY,
                            name VARCHAR(255) NOT NULL,
                            address VARCHAR(500) NOT NULL,
                            postal_code VARCHAR(20),
                            property_type VARCHAR(50) NOT NULL,
                            status VARCHAR(50),
                            location TEXT NOT NULL,
                            district VARCHAR(50),
                            subzone VARCHAR(100),
                            planning_area VARCHAR(100),
                            land_area_sqm DECIMAL(10, 2),
                            gross_floor_area_sqm DECIMAL(12, 2),
                            net_lettable_area_sqm DECIMAL(12, 2),
                            building_height_m DECIMAL(6, 2),
                            floors_above_ground INTEGER,
                            floors_below_ground INTEGER,
                            units_total INTEGER,
                            year_built INTEGER,
                            year_renovated INTEGER,
                            developer VARCHAR(255),
                            architect VARCHAR(255),
                            tenure_type VARCHAR(50),
                            lease_start_date DATE,
                            lease_expiry_date DATE,
                            zoning_code VARCHAR(50),
                            plot_ratio DECIMAL(4, 2),
                            is_conservation BOOLEAN,
                            conservation_status VARCHAR(100),
                            heritage_constraints JSON,
                            ura_property_id VARCHAR(50) UNIQUE,
                            data_source VARCHAR(50),
                            external_references JSON
                        )
                        """
                    )
                )
                await session.commit()

            demo_property = Property(
                id=uuid_module.uuid4(),
                name="Market Demo Tower",
                address="123 Marina Boulevard",
                postal_code="018989",
                property_type=PropertyType.OFFICE,
                status=PropertyStatus.EXISTING,
                location="POINT(103.8535 1.2830)",
                district="Downtown Core",
                subzone="Marina Centre",
                planning_area="Downtown Core",
                land_area_sqm=5000.0,
                gross_floor_area_sqm=25000.0,
                net_lettable_area_sqm=22000.0,
                building_height_m=120.0,
                floors_above_ground=30,
                floors_below_ground=2,
                units_total=150,
                year_built=2015,
                developer="Demo Developer Pte Ltd",
                architect="Demo Architects",
                tenure_type=TenureType.LEASEHOLD_99,
                plot_ratio=5.0,
                is_conservation=False,
                data_source="demo",
            )
            session.add(demo_property)
            await session.commit()

<<<<<<< HEAD
@pytest_asyncio.fixture
async def db_session(
    session: AsyncSession,
) -> AsyncGenerator[AsyncSession, None]:
    """Alias for ``session`` to support legacy test fixtures."""

    yield session


@pytest.fixture
def session_factory(
    async_session_factory: async_sessionmaker[AsyncSession],
) -> Callable[[], AbstractAsyncContextManager[AsyncSession]]:
    """Return an async context manager that yields a clean session."""
=======
        yield
else:
>>>>>>> 7b7d9247

    @pytest.fixture(autouse=True)
    def _skip_without_sqlalchemy(request: pytest.FixtureRequest) -> None:
        """Skip tests that require SQLAlchemy when the dependency is missing."""

        if request.node.get_closest_marker("no_db"):
            return
        pytest.skip("SQLAlchemy is unavailable in the current test environment")


@pytest.fixture(autouse=True)
def reset_metrics() -> Iterator[None]:
    """Reset application metrics before and after every test."""

    metrics.reset_metrics()
    try:
        yield
    finally:
<<<<<<< HEAD
        metrics.reset_metrics()


@pytest_asyncio.fixture
async def app_client(
    async_session_factory: async_sessionmaker[AsyncSession],
) -> AsyncGenerator[AsyncClient, None]:
    """Provide an HTTPX client with the database dependency overridden."""

    async def _override_get_session() -> AsyncGenerator[AsyncSession, None]:
        async with async_session_factory() as db_session:
            yield db_session

    if app is None:
        reason = "FastAPI app is unavailable in the current test environment"
        if _MINIMAL_APP_ERROR is not None:
            reason = f"{reason}: {_MINIMAL_APP_ERROR}"
        pytest.skip(reason)

    app.dependency_overrides[get_session] = _override_get_session
    async with AsyncClient(
        app=app,
        base_url="http://testserver",
        headers={"X-Role": "admin"},
    ) as client:
        yield client

    app.dependency_overrides.pop(get_session, None)
    await _reset_database(async_session_factory)


@pytest_asyncio.fixture(name="client")
async def client_fixture(
    app_client: AsyncClient,
) -> AsyncGenerator[AsyncClient, None]:
    """Compatibility alias exposing the app client under the traditional name."""

    yield app_client


@pytest_asyncio.fixture
async def market_demo_data(
    async_session_factory: async_sessionmaker[AsyncSession],
) -> AsyncGenerator[None, None]:
    """Populate database with demo property data for market advisory tests."""
    # Import inside fixture to avoid circular dependencies
    import uuid as uuid_module

    from app.models.property import Property, PropertyStatus, PropertyType, TenureType

    # Check if properties table exists, if not skip this fixture
    async with async_session_factory() as session:
        try:
            # Try to query the table to see if it exists
            from sqlalchemy import text as sql_text

            await session.execute(sql_text("SELECT 1 FROM properties LIMIT 1"))
        except Exception:
            # Table doesn't exist (likely due to PostgreSQL-specific DDL in SQLite tests)
            # Create it manually for SQLite
            await session.execute(
                sql_text(
                    """
                    CREATE TABLE IF NOT EXISTS properties (
                        id TEXT PRIMARY KEY,
                        name VARCHAR(255) NOT NULL,
                        address VARCHAR(500) NOT NULL,
                        postal_code VARCHAR(20),
                        property_type VARCHAR(50) NOT NULL,
                        status VARCHAR(50),
                        location TEXT NOT NULL,
                        district VARCHAR(50),
                        subzone VARCHAR(100),
                        planning_area VARCHAR(100),
                        land_area_sqm DECIMAL(10, 2),
                        gross_floor_area_sqm DECIMAL(12, 2),
                        net_lettable_area_sqm DECIMAL(12, 2),
                        building_height_m DECIMAL(6, 2),
                        floors_above_ground INTEGER,
                        floors_below_ground INTEGER,
                        units_total INTEGER,
                        year_built INTEGER,
                        year_renovated INTEGER,
                        developer VARCHAR(255),
                        architect VARCHAR(255),
                        tenure_type VARCHAR(50),
                        lease_start_date DATE,
                        lease_expiry_date DATE,
                        zoning_code VARCHAR(50),
                        plot_ratio DECIMAL(4, 2),
                        is_conservation BOOLEAN,
                        conservation_status VARCHAR(100),
                        heritage_constraints JSON,
                        ura_property_id VARCHAR(50) UNIQUE,
                        data_source VARCHAR(50),
                        external_references JSON
                    )
                """
                )
            )
            await session.commit()

        # Create a demo property for advisory service testing
        demo_property = Property(
            id=uuid_module.uuid4(),  # Explicitly set ID for SQLite compatibility
            name="Market Demo Tower",
            address="123 Marina Boulevard",
            postal_code="018989",
            property_type=PropertyType.OFFICE,
            status=PropertyStatus.EXISTING,
            location="POINT(103.8535 1.2830)",  # Singapore coordinates
            district="Downtown Core",
            subzone="Marina Centre",
            planning_area="Downtown Core",
            land_area_sqm=5000.0,
            gross_floor_area_sqm=25000.0,
            net_lettable_area_sqm=22000.0,
            building_height_m=120.0,
            floors_above_ground=30,
            floors_below_ground=2,
            units_total=150,
            year_built=2015,
            developer="Demo Developer Pte Ltd",
            architect="Demo Architects",
            tenure_type=TenureType.LEASEHOLD_99,
            plot_ratio=5.0,
            is_conservation=False,
            data_source="demo",
        )
        session.add(demo_property)
        await session.commit()

    yield

    # Cleanup happens automatically via _reset_database in async_session_factory


@pytest_asyncio.fixture
async def singapore_rules(
    async_session_factory: async_sessionmaker[AsyncSession],
) -> AsyncGenerator[None, None]:
    """Populate database with Singapore zoning rules for overlay tests."""
    from app.models.rkp import RefRule, RefSource

    async with async_session_factory() as session:
        # Create RefSource for URA Master Plan 2019
        ura_source = RefSource(
            jurisdiction="SG",
            authority="URA",
            topic="zoning",
            doc_title="Master Plan 2019 - Written Statement",
            landing_url="https://www.ura.gov.sg/Corporate/Planning/Master-Plan",
            fetch_kind="html",
            is_active=True,
        )
        session.add(ura_source)
        await session.flush()

        # Create RefSource for BCA Code on Accessibility
        bca_source = RefSource(
            jurisdiction="SG",
            authority="BCA",
            topic="building",
            doc_title="Code on Accessibility in the Built Environment 2019",
            landing_url="https://www1.bca.gov.sg/",
            fetch_kind="pdf",
            is_active=True,
        )
        session.add(bca_source)
        await session.flush()

        # Singapore URA Zoning Rules - critical for overlay engine
        singapore_rules = [
            # Residential Zoning
            {
                "jurisdiction": "SG",
                "authority": "URA",
                "topic": "zoning",
                "parameter_key": "zoning.max_far",
                "operator": "<=",
                "value": "2.8",
                "unit": "ratio",
                "applicability": {"zone_code": "SG:residential"},
                "source_id": ura_source.id,
                "review_status": "approved",
                "is_published": True,
            },
            {
                "jurisdiction": "SG",
                "authority": "URA",
                "topic": "zoning",
                "parameter_key": "zoning.max_building_height_m",
                "operator": "<=",
                "value": "36",
                "unit": "m",
                "applicability": {"zone_code": "SG:residential"},
                "source_id": ura_source.id,
                "review_status": "approved",
                "is_published": True,
            },
            {
                "jurisdiction": "SG",
                "authority": "URA",
                "topic": "zoning",
                "parameter_key": "zoning.setback.front_min_m",
                "operator": ">=",
                "value": "7.5",
                "unit": "m",
                "applicability": {"zone_code": "SG:residential"},
                "source_id": ura_source.id,
                "review_status": "approved",
                "is_published": True,
            },
            # Commercial Zoning
            {
                "jurisdiction": "SG",
                "authority": "URA",
                "topic": "zoning",
                "parameter_key": "zoning.max_far",
                "operator": "<=",
                "value": "10.0",
                "unit": "ratio",
                "applicability": {"zone_code": "SG:commercial"},
                "source_id": ura_source.id,
                "review_status": "approved",
                "is_published": True,
            },
            {
                "jurisdiction": "SG",
                "authority": "URA",
                "topic": "zoning",
                "parameter_key": "zoning.max_building_height_m",
                "operator": "<=",
                "value": "280",
                "unit": "m",
                "applicability": {"zone_code": "SG:commercial"},
                "source_id": ura_source.id,
                "review_status": "approved",
                "is_published": True,
            },
            # BCA Site Coverage Rules
            # Note: Using 0.5% limit for test purposes to trigger violation with small test geometry
            {
                "jurisdiction": "SG",
                "authority": "BCA",
                "topic": "building",
                "parameter_key": "zoning.site_coverage.max_percent",
                "operator": "<=",
                "value": "0.5",
                "unit": "%",
                "applicability": {"zone_code": "SG:residential"},
                "source_id": bca_source.id,
                "review_status": "approved",
                "is_published": True,
            },
        ]

        # Insert all rules
        for rule_data in singapore_rules:
            rule = RefRule(**rule_data)
            session.add(rule)

        await session.commit()

    yield

    # Cleanup happens automatically via _reset_database in async_session_factory
=======
        metrics.reset_metrics()
>>>>>>> 7b7d9247
<|MERGE_RESOLUTION|>--- conflicted
+++ resolved
@@ -1,31 +1,9 @@
 """Test configuration and shared fixtures."""
 
 from __future__ import annotations
-
-# IMPORTANT: Patch SQLite type compiler BEFORE any other imports
-# This ensures SQLite can handle PostgreSQL-specific types (UUID, JSONB)
-try:
-    from sqlalchemy.dialects.sqlite.base import SQLiteTypeCompiler
-
-    if not hasattr(SQLiteTypeCompiler, "visit_UUID"):
-
-        def _visit_UUID(self, _type, **_):  # pragma: no cover
-            return "CHAR(36)"
-
-        SQLiteTypeCompiler.visit_UUID = _visit_UUID
-
-    if not hasattr(SQLiteTypeCompiler, "visit_JSONB"):
-
-        def _visit_JSONB(self, _type, **_):  # pragma: no cover
-            return "TEXT"
-
-        SQLiteTypeCompiler.visit_JSONB = _visit_JSONB
-except ImportError:
-    pass  # SQLAlchemy not installed
 
 import asyncio
 import importlib.machinery
-import importlib.util
 import sys
 import uuid
 from collections.abc import AsyncGenerator, Callable, Iterator
@@ -33,11 +11,11 @@
 from importlib import import_module
 from pathlib import Path
 from types import ModuleType
-from typing import Any, Optional, Union, cast
+from typing import Any, cast
 
 import pytest
+
 from backend._sqlalchemy_stub import ensure_sqlalchemy
-
 from httpx import AsyncClient
 
 
@@ -84,11 +62,8 @@
     try:
         load_optional_package("fastapi", "fastapi", "FastAPI")
     except ModuleNotFoundError:
-<<<<<<< HEAD
-=======
         import importlib.util
 
->>>>>>> 7b7d9247
         fastapi_path = _REPO_ROOT / "fastapi" / "__init__.py"
         if fastapi_path.exists():
             spec = importlib.util.spec_from_file_location("fastapi", fastapi_path)
@@ -123,6 +98,7 @@
     from sqlalchemy.util import concurrency
 
     if not concurrency.have_greenlet:  # pragma: no cover - environment specific
+
         class _AsyncLock:
             def __init__(self) -> None:
                 self._lock = asyncio.Lock()
@@ -142,93 +118,11 @@
         async def _greenlet_spawn(func, *args, **kwargs):
             return await asyncio.to_thread(func, *args, **kwargs)
 
-<<<<<<< HEAD
-_MINIMAL_APP_ERROR: Exception | None = None
-
-try:
-    from app.main import app  # type: ignore[assignment]
-except (
-    Exception
-):  # pragma: no cover - build a minimal app when full stack is unavailable
-    app = None
-    try:
-        from fastapi import FastAPI
-
-        try:
-            from fastapi import responses as fastapi_responses  # type: ignore
-        except ImportError:
-            fastapi_responses = None  # type: ignore[assignment]
-
-        if fastapi_responses is None or not hasattr(fastapi_responses, "JSONResponse"):
-            import json
-            import types
-
-            responses_module = types.ModuleType("fastapi.responses")
-
-            class _Response:
-                def __init__(
-                    self,
-                    content: Optional[Union[bytes, str]] = None,
-                    status_code: int = 200,
-                    headers: Optional[dict[str, str]] = None,
-                    media_type: Optional[str] = None,
-                ) -> None:
-                    self.body = content
-                    self.status_code = status_code
-                    self.headers = headers or {}
-                    self.media_type = media_type or "text/plain"
-
-            class _JSONResponse(_Response):
-                def __init__(
-                    self,
-                    content: object,
-                    status_code: int = 200,
-                    headers: dict[str, str] | None = None,
-                ) -> None:
-                    super().__init__(
-                        json.dumps(content),
-                        status_code=status_code,
-                        headers=headers,
-                        media_type="application/json",
-                    )
-
-            responses_module.Response = _Response  # type: ignore[attr-defined]
-            responses_module.JSONResponse = _JSONResponse  # type: ignore[attr-defined]
-            sys.modules["fastapi.responses"] = responses_module
-
-        module_name = "test_app.api.v1.developers"
-        developers_path = (
-            _REPO_ROOT / "backend" / "app" / "api" / "v1" / "developers.py"
-        )
-        if not developers_path.exists():  # pragma: no cover - repository layout changed
-            raise FileNotFoundError(
-                f"Missing developers API module at {developers_path}"
-            )
-
-        spec = importlib.util.spec_from_file_location(module_name, developers_path)
-        if spec is None or spec.loader is None:
-            raise ImportError(
-                f"Unable to load developers API module from {developers_path}"
-            )
-        module = importlib.util.module_from_spec(spec)
-        sys.modules[module_name] = module
-        spec.loader.exec_module(module)
-        developers_router = module.router  # type: ignore[attr-defined]
-    except Exception as import_error:  # pragma: no cover - FastAPI stub missing
-        _MINIMAL_APP_ERROR = import_error
-    else:
-        minimal_app = FastAPI(title="Developer Checklist Test App")
-        minimal_app.include_router(developers_router, prefix="/api/v1")
-        app = minimal_app
-        _MINIMAL_APP_ERROR = None
-from sqlalchemy import Integer, String
-=======
         concurrency.AsyncAdaptedLock = lambda *_, **__: _AsyncLock()
         concurrency.await_only = _await_only
         concurrency.await_fallback = _await_only
         concurrency.greenlet_spawn = _greenlet_spawn
         concurrency.have_greenlet = True
->>>>>>> 7b7d9247
 
         from sqlalchemy.ext.asyncio import engine as _async_engine
         from sqlalchemy.ext.asyncio import result as _async_result
@@ -241,6 +135,7 @@
     try:  # pragma: no cover - StaticPool only exists in real SQLAlchemy
         from sqlalchemy.pool import StaticPool as _StaticPool
     except (ImportError, AttributeError):  # pragma: no cover
+
         class _StaticPool:  # type: ignore[too-many-ancestors]
             """Placeholder used when running against the in-repo SQLAlchemy stub."""
 
@@ -564,25 +459,9 @@
             session.add(demo_property)
             await session.commit()
 
-<<<<<<< HEAD
-@pytest_asyncio.fixture
-async def db_session(
-    session: AsyncSession,
-) -> AsyncGenerator[AsyncSession, None]:
-    """Alias for ``session`` to support legacy test fixtures."""
-
-    yield session
-
-
-@pytest.fixture
-def session_factory(
-    async_session_factory: async_sessionmaker[AsyncSession],
-) -> Callable[[], AbstractAsyncContextManager[AsyncSession]]:
-    """Return an async context manager that yields a clean session."""
-=======
         yield
+
 else:
->>>>>>> 7b7d9247
 
     @pytest.fixture(autouse=True)
     def _skip_without_sqlalchemy(request: pytest.FixtureRequest) -> None:
@@ -601,274 +480,4 @@
     try:
         yield
     finally:
-<<<<<<< HEAD
-        metrics.reset_metrics()
-
-
-@pytest_asyncio.fixture
-async def app_client(
-    async_session_factory: async_sessionmaker[AsyncSession],
-) -> AsyncGenerator[AsyncClient, None]:
-    """Provide an HTTPX client with the database dependency overridden."""
-
-    async def _override_get_session() -> AsyncGenerator[AsyncSession, None]:
-        async with async_session_factory() as db_session:
-            yield db_session
-
-    if app is None:
-        reason = "FastAPI app is unavailable in the current test environment"
-        if _MINIMAL_APP_ERROR is not None:
-            reason = f"{reason}: {_MINIMAL_APP_ERROR}"
-        pytest.skip(reason)
-
-    app.dependency_overrides[get_session] = _override_get_session
-    async with AsyncClient(
-        app=app,
-        base_url="http://testserver",
-        headers={"X-Role": "admin"},
-    ) as client:
-        yield client
-
-    app.dependency_overrides.pop(get_session, None)
-    await _reset_database(async_session_factory)
-
-
-@pytest_asyncio.fixture(name="client")
-async def client_fixture(
-    app_client: AsyncClient,
-) -> AsyncGenerator[AsyncClient, None]:
-    """Compatibility alias exposing the app client under the traditional name."""
-
-    yield app_client
-
-
-@pytest_asyncio.fixture
-async def market_demo_data(
-    async_session_factory: async_sessionmaker[AsyncSession],
-) -> AsyncGenerator[None, None]:
-    """Populate database with demo property data for market advisory tests."""
-    # Import inside fixture to avoid circular dependencies
-    import uuid as uuid_module
-
-    from app.models.property import Property, PropertyStatus, PropertyType, TenureType
-
-    # Check if properties table exists, if not skip this fixture
-    async with async_session_factory() as session:
-        try:
-            # Try to query the table to see if it exists
-            from sqlalchemy import text as sql_text
-
-            await session.execute(sql_text("SELECT 1 FROM properties LIMIT 1"))
-        except Exception:
-            # Table doesn't exist (likely due to PostgreSQL-specific DDL in SQLite tests)
-            # Create it manually for SQLite
-            await session.execute(
-                sql_text(
-                    """
-                    CREATE TABLE IF NOT EXISTS properties (
-                        id TEXT PRIMARY KEY,
-                        name VARCHAR(255) NOT NULL,
-                        address VARCHAR(500) NOT NULL,
-                        postal_code VARCHAR(20),
-                        property_type VARCHAR(50) NOT NULL,
-                        status VARCHAR(50),
-                        location TEXT NOT NULL,
-                        district VARCHAR(50),
-                        subzone VARCHAR(100),
-                        planning_area VARCHAR(100),
-                        land_area_sqm DECIMAL(10, 2),
-                        gross_floor_area_sqm DECIMAL(12, 2),
-                        net_lettable_area_sqm DECIMAL(12, 2),
-                        building_height_m DECIMAL(6, 2),
-                        floors_above_ground INTEGER,
-                        floors_below_ground INTEGER,
-                        units_total INTEGER,
-                        year_built INTEGER,
-                        year_renovated INTEGER,
-                        developer VARCHAR(255),
-                        architect VARCHAR(255),
-                        tenure_type VARCHAR(50),
-                        lease_start_date DATE,
-                        lease_expiry_date DATE,
-                        zoning_code VARCHAR(50),
-                        plot_ratio DECIMAL(4, 2),
-                        is_conservation BOOLEAN,
-                        conservation_status VARCHAR(100),
-                        heritage_constraints JSON,
-                        ura_property_id VARCHAR(50) UNIQUE,
-                        data_source VARCHAR(50),
-                        external_references JSON
-                    )
-                """
-                )
-            )
-            await session.commit()
-
-        # Create a demo property for advisory service testing
-        demo_property = Property(
-            id=uuid_module.uuid4(),  # Explicitly set ID for SQLite compatibility
-            name="Market Demo Tower",
-            address="123 Marina Boulevard",
-            postal_code="018989",
-            property_type=PropertyType.OFFICE,
-            status=PropertyStatus.EXISTING,
-            location="POINT(103.8535 1.2830)",  # Singapore coordinates
-            district="Downtown Core",
-            subzone="Marina Centre",
-            planning_area="Downtown Core",
-            land_area_sqm=5000.0,
-            gross_floor_area_sqm=25000.0,
-            net_lettable_area_sqm=22000.0,
-            building_height_m=120.0,
-            floors_above_ground=30,
-            floors_below_ground=2,
-            units_total=150,
-            year_built=2015,
-            developer="Demo Developer Pte Ltd",
-            architect="Demo Architects",
-            tenure_type=TenureType.LEASEHOLD_99,
-            plot_ratio=5.0,
-            is_conservation=False,
-            data_source="demo",
-        )
-        session.add(demo_property)
-        await session.commit()
-
-    yield
-
-    # Cleanup happens automatically via _reset_database in async_session_factory
-
-
-@pytest_asyncio.fixture
-async def singapore_rules(
-    async_session_factory: async_sessionmaker[AsyncSession],
-) -> AsyncGenerator[None, None]:
-    """Populate database with Singapore zoning rules for overlay tests."""
-    from app.models.rkp import RefRule, RefSource
-
-    async with async_session_factory() as session:
-        # Create RefSource for URA Master Plan 2019
-        ura_source = RefSource(
-            jurisdiction="SG",
-            authority="URA",
-            topic="zoning",
-            doc_title="Master Plan 2019 - Written Statement",
-            landing_url="https://www.ura.gov.sg/Corporate/Planning/Master-Plan",
-            fetch_kind="html",
-            is_active=True,
-        )
-        session.add(ura_source)
-        await session.flush()
-
-        # Create RefSource for BCA Code on Accessibility
-        bca_source = RefSource(
-            jurisdiction="SG",
-            authority="BCA",
-            topic="building",
-            doc_title="Code on Accessibility in the Built Environment 2019",
-            landing_url="https://www1.bca.gov.sg/",
-            fetch_kind="pdf",
-            is_active=True,
-        )
-        session.add(bca_source)
-        await session.flush()
-
-        # Singapore URA Zoning Rules - critical for overlay engine
-        singapore_rules = [
-            # Residential Zoning
-            {
-                "jurisdiction": "SG",
-                "authority": "URA",
-                "topic": "zoning",
-                "parameter_key": "zoning.max_far",
-                "operator": "<=",
-                "value": "2.8",
-                "unit": "ratio",
-                "applicability": {"zone_code": "SG:residential"},
-                "source_id": ura_source.id,
-                "review_status": "approved",
-                "is_published": True,
-            },
-            {
-                "jurisdiction": "SG",
-                "authority": "URA",
-                "topic": "zoning",
-                "parameter_key": "zoning.max_building_height_m",
-                "operator": "<=",
-                "value": "36",
-                "unit": "m",
-                "applicability": {"zone_code": "SG:residential"},
-                "source_id": ura_source.id,
-                "review_status": "approved",
-                "is_published": True,
-            },
-            {
-                "jurisdiction": "SG",
-                "authority": "URA",
-                "topic": "zoning",
-                "parameter_key": "zoning.setback.front_min_m",
-                "operator": ">=",
-                "value": "7.5",
-                "unit": "m",
-                "applicability": {"zone_code": "SG:residential"},
-                "source_id": ura_source.id,
-                "review_status": "approved",
-                "is_published": True,
-            },
-            # Commercial Zoning
-            {
-                "jurisdiction": "SG",
-                "authority": "URA",
-                "topic": "zoning",
-                "parameter_key": "zoning.max_far",
-                "operator": "<=",
-                "value": "10.0",
-                "unit": "ratio",
-                "applicability": {"zone_code": "SG:commercial"},
-                "source_id": ura_source.id,
-                "review_status": "approved",
-                "is_published": True,
-            },
-            {
-                "jurisdiction": "SG",
-                "authority": "URA",
-                "topic": "zoning",
-                "parameter_key": "zoning.max_building_height_m",
-                "operator": "<=",
-                "value": "280",
-                "unit": "m",
-                "applicability": {"zone_code": "SG:commercial"},
-                "source_id": ura_source.id,
-                "review_status": "approved",
-                "is_published": True,
-            },
-            # BCA Site Coverage Rules
-            # Note: Using 0.5% limit for test purposes to trigger violation with small test geometry
-            {
-                "jurisdiction": "SG",
-                "authority": "BCA",
-                "topic": "building",
-                "parameter_key": "zoning.site_coverage.max_percent",
-                "operator": "<=",
-                "value": "0.5",
-                "unit": "%",
-                "applicability": {"zone_code": "SG:residential"},
-                "source_id": bca_source.id,
-                "review_status": "approved",
-                "is_published": True,
-            },
-        ]
-
-        # Insert all rules
-        for rule_data in singapore_rules:
-            rule = RefRule(**rule_data)
-            session.add(rule)
-
-        await session.commit()
-
-    yield
-
-    # Cleanup happens automatically via _reset_database in async_session_factory
-=======
-        metrics.reset_metrics()
->>>>>>> 7b7d9247
+        metrics.reset_metrics()