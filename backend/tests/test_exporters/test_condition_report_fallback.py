--- conflicted
+++ resolved
@@ -6,11 +6,8 @@
 
 import pytest
 
-<<<<<<< HEAD
-=======
 pytest.importorskip("sqlalchemy")
 
->>>>>>> 7b7d9247
 from app.api.v1.developers import (
     ChecklistProgressResponse,
     ConditionAssessmentResponse,
