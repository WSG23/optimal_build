--- conflicted
+++ resolved
@@ -1,20 +1,14 @@
-<<<<<<< HEAD
-=======
 from app.core.models.geometry import GeometryGraph, Level, Space
 import pytest
 
 pytest.importorskip("sqlalchemy")
 
 from app.models.rkp import RefRule
->>>>>>> 7b7d9247
 from backend.jobs.overlay_run import (
     RuleContext,
     _build_rule_metrics,
     _evaluate_geometry,
 )
-
-from app.core.models.geometry import GeometryGraph, Level, Space
-from app.models.rkp import RefRule
 
 
 def test_evaluate_geometry_emits_unit_overlays():
