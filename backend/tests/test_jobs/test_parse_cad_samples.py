"""Integration tests for CAD/BIM sample fixtures."""

from __future__ import annotations

from pathlib import Path

import pytest
<<<<<<< HEAD
=======

import pytest

pytest.importorskip("sqlalchemy")

>>>>>>> 7b7d9247
from backend.jobs.parse_cad import _parse_dxf_payload, _parse_ifc_payload
from backend.jobs.raster_vector import _vectorize_pdf

SAMPLES_DIR = Path(__file__).resolve().parents[3] / "samples"


def test_ifc_sample_detects_multiple_storeys() -> None:
    """The IFC fixture should surface distinct storeys and associated spaces."""

    pytest.importorskip(
        "ifcopenshell", reason="ifcopenshell is required for IFC parsing"
    )

    payload = (SAMPLES_DIR / "ifc" / "office_small.ifc").read_bytes()
    parsed = _parse_ifc_payload(payload)

    assert len(parsed.floors) == 2
    floor_names = {floor["name"] for floor in parsed.floors}
    assert {"Ground Floor", "Level 02"} <= floor_names
    assert len(parsed.units) == 3
    assert parsed.metadata["source"] == "ifc"
    assert isinstance(parsed.layers, list)


def test_dxf_sample_exposes_layered_units() -> None:
    """The DXF fixture should surface unit counts and retain layer naming."""

    pytest.importorskip("ezdxf", reason="ezdxf is required for DXF parsing")

    path = SAMPLES_DIR / "dxf" / "flat_two_bed.dxf"
    payload = path.read_bytes()
    parsed = _parse_dxf_payload(payload)

    assert len(parsed.units) == 2
    assert parsed.metadata["entities"] == 2
    assert parsed.layers
    parsed_layer_names = {entry["name"].upper() for entry in parsed.layers}
    assert {"LEVEL_01", "LEVEL_02"}.issubset(parsed_layer_names)

    import ezdxf  # type: ignore  # noqa: WPS433

    doc = ezdxf.readfile(str(path))
    if hasattr(doc.layers, "names"):
        layer_names = {name.upper() for name in doc.layers.names()}
    else:
        layer_names = {layer.dxf.name.upper() for layer in doc.layers}
    assert {"LEVEL_01", "LEVEL_02"}.issubset(layer_names)


def test_pdf_sample_vectorizes_multiple_pages() -> None:
    """The PDF fixture should yield vector paths per page for wall detection."""

    pytest.importorskip("fitz", reason="PyMuPDF is required for PDF vectorization")

    payload = (SAMPLES_DIR / "pdf" / "floor_simple.pdf").read_bytes()
    result = _vectorize_pdf(payload)

    assert len(result.paths) >= 2
    layers = {path.layer for path in result.paths}
    assert {"0", "1"}.issubset(layers)
    assert result.walls, "Vector paths should produce baseline wall candidates"<|MERGE_RESOLUTION|>--- conflicted
+++ resolved
@@ -5,14 +5,10 @@
 from pathlib import Path
 
 import pytest
-<<<<<<< HEAD
-=======
 
-import pytest
 
 pytest.importorskip("sqlalchemy")
 
->>>>>>> 7b7d9247
 from backend.jobs.parse_cad import _parse_dxf_payload, _parse_ifc_payload
 from backend.jobs.raster_vector import _vectorize_pdf
 
