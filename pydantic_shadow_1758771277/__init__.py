"""Lightweight subset of the Pydantic API used in the tests."""

from __future__ import annotations

import inspect
import json
<<<<<<< HEAD
from collections.abc import (Callable, Iterable, Mapping, MutableMapping,
                             MutableSequence, Sequence)
=======
from collections.abc import Callable, Iterable, Mapping, MutableMapping, MutableSequence, Sequence
from dataclasses import dataclass
>>>>>>> 7b7d9247
from datetime import date, datetime
from typing import (Any, Dict, List, Optional, Tuple, Type, TypeVar, Union,
                    get_args, get_origin, get_type_hints)

T = TypeVar("T")


class HttpUrl(str):
    """Simplified representation of :class:`pydantic.HttpUrl`."""


class ConfigDict(dict):
    """Minimal stand-in for :class:`pydantic.ConfigDict`."""

    def __init__(self, **kwargs: Any) -> None:
        super().__init__(kwargs)


def _build_constrained_number(
    base_type: type[T], *, ge: float | None = None, le: float | None = None
) -> type[T]:
    class Constrained(base_type):  # type: ignore[misc]
        def __new__(cls, value: Any) -> T:  # type: ignore[override]
            try:
                converted = base_type(value)  # type: ignore[arg-type]
            except Exception as exc:  # pragma: no cover - defensive
                raise ValidationError(str(exc)) from exc
            if ge is not None and converted < ge:
                raise ValidationError(f"value must be >= {ge}")
            if le is not None and converted > le:
                raise ValidationError(f"value must be <= {le}")
            return base_type.__new__(cls, converted)  # type: ignore[call-arg]

    Constrained.ge = ge  # type: ignore[attr-defined]
    Constrained.le = le  # type: ignore[attr-defined]
    return Constrained


def conint(*, ge: int | None = None, le: int | None = None) -> type[int]:
    """Return a constrained integer type."""

    return _build_constrained_number(int, ge=ge, le=le)


def confloat(*, ge: float | None = None, le: float | None = None) -> type[float]:
    """Return a constrained float type."""

    return _build_constrained_number(float, ge=ge, le=le)


class _Undefined:
    """Sentinel used to represent unspecified defaults."""


Undefined = _Undefined()


@dataclass
class FieldInfo:
    """Metadata attached to model fields."""

    default: Any = Undefined
    default_factory: Callable[[], Any] | None = None
    description: str | None = None
    extra: dict[str, Any] | None = None

    def __post_init__(self) -> None:  # pragma: no cover - trivial initialiser
        if self.extra is None:
            self.extra = {}


def Field(
    default: Any = Undefined,
    *,
    default_factory: Callable[[], Any] | None = None,
    description: str | None = None,
    **kwargs: Any,
) -> FieldInfo:
    """Return metadata describing a model field."""

    if default is ...:
        default = Undefined
    return FieldInfo(
        default=default,
        default_factory=default_factory,
        description=description,
        extra=dict(kwargs) if kwargs else {},
    )


class ValidationError(ValueError):
    """Raised when model validation fails."""


def _is_optional(annotation: Any) -> bool:
    origin = get_origin(annotation)
    if origin is Union:
        return type(None) in get_args(annotation)
    return False


def _strip_optional(annotation: Any) -> Any:
    if get_origin(annotation) is Union:
        args = [arg for arg in get_args(annotation) if arg is not type(None)]
        if len(args) == 1:
            return args[0]
    return annotation


def _build_field(type_annotation: Any, field: FieldInfo) -> FieldInfo:
    field = FieldInfo(
        default=field.default,
        default_factory=field.default_factory,
        description=field.description,
        extra=dict(field.extra or {}),
    )
    field.annotation = type_annotation
    field.required = (
        field.default is Undefined
        and field.default_factory is None
        and not _is_optional(type_annotation)
    )
    return field


def _convert_primitive(value: Any, expected: type[Any]) -> Any:
    if value is None:
        return None
    try:
        if expected is bool:
            if isinstance(value, bool):
                return value
            if isinstance(value, str):
                lowered = value.strip().lower()
                if lowered in {"true", "1", "yes", "on"}:
                    return True
                if lowered in {"false", "0", "no", "off"}:
                    return False
            return bool(value)
        if expected in {int, float, str}:
            return expected(value)
        if expected is datetime and isinstance(value, str):
            return datetime.fromisoformat(value)
        if expected is date and isinstance(value, str):
            return date.fromisoformat(value)
    except Exception as exc:  # pragma: no cover - defensive
        raise ValidationError(str(exc)) from exc
    return value


def _convert_value(value: Any, annotation: Any) -> Any:
    if annotation is Any or annotation is inspect._empty:
        return value

    origin = get_origin(annotation)
    if origin is Union:
        if value is None:
            return None
        for arg in get_args(annotation):
            if arg is type(None):
                continue
            try:
                return _convert_value(value, arg)
            except ValidationError:
                continue
        return value

    if origin in {list, list, Sequence, MutableSequence}:  # type: ignore[name-defined]
        item_type = get_args(annotation)[0] if get_args(annotation) else Any
        if value is None:
            return []
        if not isinstance(value, list):
            value = list(value)
        return [_convert_value(item, item_type) for item in value]

    if origin in {dict, dict, Mapping, MutableMapping}:  # type: ignore[name-defined]
        key_type, value_type = (Any, Any)
        if get_args(annotation):
            args = get_args(annotation)
            if len(args) == 2:
                key_type, value_type = args
        if value is None:
            return {}
        if not isinstance(value, dict):
            raise ValidationError("dictionary required")
        return {
            _convert_value(key, key_type) if key_type is not Any else key: (
                _convert_value(item, value_type) if value_type is not Any else item
            )
            for key, item in value.items()
        }

    if inspect.isclass(annotation) and issubclass(annotation, BaseModel):
        if isinstance(value, annotation):
            return value
        if isinstance(value, dict):
            return annotation(**value)
        return annotation.model_validate(value, from_attributes=True)

    if isinstance(annotation, type):
        return _convert_primitive(value, annotation)

    return value


def _apply_field_validators(
    cls: type[BaseModel],
    name: str,
    value: Any,
) -> Any:
    for validator in cls.__field_validators__.get(name, []):
        value = validator(cls, value)
    return value


def _apply_model_validators(
    cls: type[BaseModel], instance: BaseModel
) -> BaseModel:
    for validator in cls.__model_validators__:
        result = validator(cls, instance)
        if isinstance(result, cls):
            instance = result
    return instance


class BaseModelMeta(type):
    """Collect field definitions and validators for :class:`BaseModel`."""

    def __new__(mcls, name, bases, namespace, **kwargs):
        annotations = dict(namespace.get("__annotations__", {}))
        fields: dict[str, FieldInfo] = {}

        for base in reversed(bases):
            if hasattr(base, "model_fields"):
                for field_name, field_info in getattr(base, "model_fields", {}).items():
                    if field_name.startswith("model_") or field_name.startswith("__"):
                        continue
                    fields[field_name] = field_info

        for field_name, annotation in annotations.items():
            if field_name.startswith("model_") or field_name.startswith("__"):
                continue
            default_value = namespace.get(field_name, Undefined)
            if isinstance(default_value, FieldInfo):
                field_info = default_value
                if field_info.default is not Undefined:
                    namespace[field_name] = field_info.default
                elif field_info.default_factory is not None:
                    namespace[field_name] = field_info.default_factory()
                else:
                    namespace.pop(field_name, None)
            else:
                field_info = FieldInfo(default=default_value)
            fields[field_name] = _build_field(annotation, field_info)

        field_validators: dict[str, list[Callable[[type[BaseModel], Any], Any]]] = {}
        model_validators: list[
            Callable[[type[BaseModel], BaseModel], BaseModel]
        ] = []

        for attr_name, attr_value in list(namespace.items()):
            func = None
            if isinstance(attr_value, classmethod):
                func = attr_value.__func__
            elif isinstance(attr_value, staticmethod):
                func = attr_value.__func__
            elif inspect.isfunction(attr_value):
                func = attr_value
            if func is None:
                continue
            info = getattr(func, "__pydantic_field_validator__", None)
            if info:
                for target in info["fields"]:
                    field_validators.setdefault(target, []).append(func)
            info = getattr(func, "__pydantic_model_validator__", None)
            if info:
                model_validators.append(func)

        config = namespace.get("Config")
        model_config: dict[str, Any] = {}
        if config is not None:
            for key in dir(config):
                if key.startswith("_"):
                    continue
                model_config[key] = getattr(config, key)

        explicit_config = namespace.get("model_config")
        if isinstance(explicit_config, Mapping):
            model_config.update(dict(explicit_config))
        elif isinstance(explicit_config, ConfigDict):
            model_config.update(dict(explicit_config))

        namespace["model_fields"] = fields
        namespace["__field_validators__"] = field_validators
        namespace["__model_validators__"] = model_validators
        namespace["model_config"] = dict(model_config)

        cls = super().__new__(mcls, name, bases, namespace, **kwargs)

        try:
            resolved = get_type_hints(cls)
        except Exception:
            resolved = {}
        for field_name, annotation in resolved.items():
            field = cls.model_fields.get(field_name)
            if field is not None:
                field.annotation = annotation

        return cls


class BaseModel(metaclass=BaseModelMeta):
    """Small subset of the behaviour of :class:`pydantic.BaseModel`."""

    model_fields: dict[str, FieldInfo]
    __field_validators__: dict[str, list[Callable[[type[BaseModel], Any], Any]]]
    __model_validators__: list[Callable[[type[BaseModel], BaseModel], BaseModel]]
    model_config: dict[str, Any]

    def __init__(self, **data: Any) -> None:
        provided_fields = set(data.keys())
        values: dict[str, Any] = {}
        for name, field in self.model_fields.items():
            if name in data:
                value = data[name]
            elif field.default_factory is not None:
                value = field.default_factory()
            elif field.default is not Undefined:
                value = field.default
            else:
                if _is_optional(field.annotation):
                    value = None
                else:
                    raise ValidationError(f"Field '{name}' is required")

            try:
                value = _convert_value(value, field.annotation)
            except ValidationError:
                raise
            value = _apply_field_validators(type(self), name, value)
            values[name] = value

        object.__setattr__(self, "__dict__", values)
        object.__setattr__(self, "__provided_fields__", provided_fields)
        _apply_model_validators(type(self), self)

    def __setattr__(self, key: str, value: Any) -> None:
        if key in self.model_fields:
            object.__setattr__(self, key, value)
        else:
            raise AttributeError(f"Unknown attribute '{key}'")

    @classmethod
    def model_validate(
        cls: type[T],
        obj: Any,
        *,
        from_attributes: bool = False,
    ) -> T:
        if isinstance(obj, cls):
            return obj
        data: dict[str, Any]
        if isinstance(obj, Mapping):
            data = dict(obj)
        elif from_attributes:
            data = {}
            for name in cls.model_fields:
                if hasattr(obj, name):
                    data[name] = getattr(obj, name)
        else:
            raise ValidationError("Unsupported object for validation")
        return cls(**data)

    def model_dump(
        self,
        *,
        mode: str = "python",
        exclude_unset: bool = False,
    ) -> dict[str, Any]:
        if exclude_unset:
            provided = getattr(self, "__provided_fields__", set())
            items = (
                (name, getattr(self, name))
                for name in self.model_fields
                if name in provided
            )
        else:
            items = ((name, getattr(self, name)) for name in self.model_fields)
        return {name: _dump_value(value, mode) for name, value in items}

    def __repr__(self) -> str:  # pragma: no cover - human-readable convenience
        fields = ", ".join(f"{key}={value!r}" for key, value in self.__dict__.items())
        return f"{self.__class__.__name__}({fields})"


def _dump_value(value: Any, mode: str) -> Any:
    if isinstance(value, BaseModel):
        return value.model_dump(mode=mode)
    if isinstance(value, (list, tuple)):
        return [_dump_value(item, mode) for item in value]
    if isinstance(value, dict):
        return {key: _dump_value(val, mode) for key, val in value.items()}
    if mode == "json":
        if isinstance(value, datetime):
            return value.isoformat()
        if isinstance(value, date):
            return value.isoformat()
    return value


def field_validator(
    *fields: str, mode: str = "after"
) -> Callable[[Callable[..., Any]], classmethod]:
    """Decorator registering a field level validator."""

    def decorator(func: Callable[..., Any]) -> classmethod:
        underlying = func.__func__ if isinstance(func, classmethod) else func
        underlying.__pydantic_field_validator__ = {"fields": fields, "mode": mode}
        return classmethod(underlying)

    return decorator


def model_validator(
    *, mode: str = "after"
) -> Callable[[Callable[..., Any]], classmethod]:
    """Decorator registering a model level validator."""

    def decorator(func: Callable[..., Any]) -> classmethod:
        underlying = func.__func__ if isinstance(func, classmethod) else func
        underlying.__pydantic_model_validator__ = {"mode": mode}
        return classmethod(underlying)

    return decorator


__all__ = [
    "BaseModel",
    "confloat",
    "conint",
    "HttpUrl",
    "ConfigDict",
    "Field",
    "ValidationError",
    "field_validator",
    "model_validator",
]<|MERGE_RESOLUTION|>--- conflicted
+++ resolved
@@ -4,16 +4,22 @@
 
 import inspect
 import json
-<<<<<<< HEAD
-from collections.abc import (Callable, Iterable, Mapping, MutableMapping,
-                             MutableSequence, Sequence)
-=======
 from collections.abc import Callable, Iterable, Mapping, MutableMapping, MutableSequence, Sequence
 from dataclasses import dataclass
->>>>>>> 7b7d9247
 from datetime import date, datetime
-from typing import (Any, Dict, List, Optional, Tuple, Type, TypeVar, Union,
-                    get_args, get_origin, get_type_hints)
+from typing import (
+    Any,
+    Dict,
+    List,
+    Optional,
+    Tuple,
+    Type,
+    TypeVar,
+    Union,
+    get_args,
+    get_origin,
+    get_type_hints,
+)
 
 T = TypeVar("T")
 
